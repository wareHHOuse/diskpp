--- conflicted
+++ resolved
@@ -1,8 +1,3 @@
-<<<<<<< HEAD
-#include "revolution/bases"
-#include "revolution/quadratures"
-#include "revolution/methods/hho"
-=======
 /*
  *       /\         DISK++, a template library for DIscontinuous SKeletal
  *      /__\        methods.
@@ -38,7 +33,6 @@
 #include "bases/bases.hpp"
 #include "quadratures/quadratures.hpp"
 #include "methods/hho"
->>>>>>> 1dee9ce3
 
 #include "core/loaders/loader.hpp"
 
