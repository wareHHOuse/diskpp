/*
 *       /\         DISK++, a template library for DIscontinuous SKeletal
 *      /__\        methods.
 *     /_\/_\
 *    /\    /\      Matteo Cicuttin (C) 2016, 2017, 2018
 *   /__\  /__\     matteo.cicuttin@enpc.fr
 *  /_\/_\/_\/_\    École Nationale des Ponts et Chaussées - CERMICS
 *
 * This file is copyright of the following authors:
 * Matteo Cicuttin (C) 2016, 2017, 2018         matteo.cicuttin@enpc.fr
 *
 * This Source Code Form is subject to the terms of the Mozilla Public
 * License, v. 2.0. If a copy of the MPL was not distributed with this
 * file, You can obtain one at http://mozilla.org/MPL/2.0/.
 *
 * If you use this code or parts of it for scientific publications, you
 * are required to cite it as following:
 *
 * Implementation of Discontinuous Skeletal methods on arbitrary-dimensional,
 * polytopal meshes using generic programming.
 * M. Cicuttin, D. A. Di Pietro, A. Ern.
 * Journal of Computational and Applied Mathematics.
 * DOI: 10.1016/j.cam.2017.09.017
 */

#include <limits>

#include <xmmintrin.h>

#include "bases/bases.hpp"
#include "quadratures/quadratures.hpp"
#include "methods/hho"

#include "common.hpp"

template<class T>
typename std::enable_if<!std::numeric_limits<T>::is_integer, bool>::type
    almost_equal(T x, T y, T ulp)
{
    // the machine epsilon has to be scaled to the magnitude of the values used
    // and multiplied by the desired precision in ULPs (units in the last place)
    return std::abs(x-y) <= std::numeric_limits<T>::epsilon() * std::abs(x+y) * ulp
    // unless the result is subnormal
           || std::abs(x-y) < std::numeric_limits<T>::min();
}

enum class quadtype
{
    GOLUB_WELSCH,
    GAUSS_LEGENDRE,
    DRIVER
};

<<<<<<< HEAD
    /* Expect k+1 convergence on the cells and k+0.5 on the faces. */
    typename Mesh::coordinate_type
    operator()(const Mesh& msh, size_t degree) const
    {
        typedef Mesh mesh_type;
        typedef typename mesh_type::cell        cell_type;
        typedef typename mesh_type::face        face_type;
        typedef typename mesh_type::coordinate_type scalar_type;
        typedef typename mesh_type::point_type  point_type;
=======
/* Test 1D quadratures on [0,1] interval by integrating monomials */
template<typename T>
bool
test_1d_quadrature(quadtype qt)
{
    size_t max_test_degree = 20; /* max degree to test */
    T ULP_max = 50; /* max error in ULP */
    
    auto transform = [](const std::pair<point<T, 1>, T>& qp) -> auto {
        point<T,1> p({0.5 + qp.first.x()/2.0});
        T w = 0.5*qp.second;
        return std::make_pair(p,w);
    };
    
    auto analytic_integral = [](size_t degree) -> T {
        return 1.0/(degree+1);
    };
    
    auto monomial = [](const point<T,1>& p, size_t degree) -> T {
        return iexp_pow(p.x(), degree);
    };
    
    auto get_quadrature = [](quadtype qt, size_t degree) -> auto {
        /* Those are the functions we are testing: see quad_bones.hpp */
        if ( qt == quadtype::GOLUB_WELSCH )
            return disk::golub_welsch<T>(degree);
        
        if ( qt == quadtype::GAUSS_LEGENDRE )
            return disk::gauss_legendre<T>(degree);
            
        if ( qt == quadtype::DRIVER )
            return disk::edge_quadrature<T>(degree);
            
        throw std::invalid_argument("Unknown quadrature to test");
    };
>>>>>>> 0bda6344

    bool success = true;
    
    for (size_t qd = 0; qd <= max_test_degree; qd++)
    {        
        auto qps = get_quadrature(qt, qd);
        
        for (size_t md = 0; md <= qd; md++)
        {
            T int_ana = analytic_integral(md);
            T int_num = 0.0;
            for (auto& qp : qps)
            { 
                auto real_qp = transform(qp);
                int_num += real_qp.second * monomial(real_qp.first, md);
            }
            
            if ( not almost_equal(int_ana, int_num, ULP_max) )
            {
                std::cout << "FAIL: md = " << md << ", qd = " << qd;
                std::cout << " analytical value = " << std::setprecision(16) << int_ana;
                std::cout << " numerical value = " << std::setprecision (16) << int_num;
                std::cout << std::endl;
                success = false;
            }
        }
    } 
    
    return success;
}

void
test_1d_driver(const char *name, quadtype qt, int& status)
{
    std::string str_success = "[ \x1b[32mOK\x1b[0m ]";
    std::string str_failure = "[\x1b[31mFAIL\x1b[0m]";
    
    std::cout << "Testing 1D " << name << ": ";
    if ( not test_1d_quadrature<double>(qt) )
    {
        std::cout << str_failure << std::endl;
        status = EXIT_FAILURE; 
    }
    else
    {
        std::cout << str_success << std::endl;
    }
}

/* Test 2D quadrature for triangles */
template<typename T>
bool
test_2d_triangle_quadrature(void)
{
    /* max degree to test: pay attention that setting degree k
     * means testing up to degree 2*k, because we consider the
     * monomial x^m y^n where m and n go from 0 to k. */
    size_t max_test_degree = 10;
    
    /* max error in ULP */
    T ULP_max = 100;
    
    /* triangle on which we integrate */
    std::array<point<T,2>,3> tp;
    tp[0] = point<T,2>({0,0});
    tp[1] = point<T,2>({1,0});
    tp[2] = point<T,2>({1,1});
    
    auto analytic_integral = [](size_t degree_x, size_t degree_y) -> T {
        return 1.0/((degree_y+1)*(degree_x+degree_y+2));
    };
    
    auto monomial = [](const point<T,2>& pt, size_t m, size_t n) -> T {
        return iexp_pow(pt.x(), m)*iexp_pow(pt.y(), n);
    };
    
    bool success = true;
    for (size_t m = 0; m <= max_test_degree; m++)
    {
        for (size_t n = 0; n <= max_test_degree; n++)
        {
            /* This is the function we are testing: see quad_bones.hpp */
            auto qps = disk::priv::integrate_triangle<T>(m+n, tp);
            T int_num = 0.0;
            for (auto& qp : qps)
                int_num += qp.weight()*monomial(qp.point(),m,n);
            
            T int_ana = analytic_integral(m,n);
            
            if ( not almost_equal(int_ana, int_num, ULP_max) )
            {
                std::cout << "FAIL: m = " << m << ", n = " << n;
                std::cout << " analytical value = " << std::setprecision(16) << int_ana;
                std::cout << " numerical value = " << std::setprecision (16) << int_num;
                std::cout << std::endl;
                success = false;
            }
        }
    }
    
    return success;
}

int main(void)
{
    int ret = EXIT_SUCCESS;

    test_1d_driver("Golub-Welsch", quadtype::GOLUB_WELSCH, ret);
    test_1d_driver("Gauss-Legendre", quadtype::GAUSS_LEGENDRE, ret);
    test_1d_driver("general driver", quadtype::DRIVER, ret);

    if (!test_2d_triangle_quadrature<double>())
        ret = EXIT_FAILURE;
    
    return ret;
}<|MERGE_RESOLUTION|>--- conflicted
+++ resolved
@@ -51,17 +51,7 @@
     DRIVER
 };
 
-<<<<<<< HEAD
-    /* Expect k+1 convergence on the cells and k+0.5 on the faces. */
-    typename Mesh::coordinate_type
-    operator()(const Mesh& msh, size_t degree) const
-    {
-        typedef Mesh mesh_type;
-        typedef typename mesh_type::cell        cell_type;
-        typedef typename mesh_type::face        face_type;
-        typedef typename mesh_type::coordinate_type scalar_type;
-        typedef typename mesh_type::point_type  point_type;
-=======
+
 /* Test 1D quadratures on [0,1] interval by integrating monomials */
 template<typename T>
 bool
@@ -97,7 +87,6 @@
             
         throw std::invalid_argument("Unknown quadrature to test");
     };
->>>>>>> 0bda6344
 
     bool success = true;
     
