/*
 *       /\         DISK++, a template library for DIscontinuous SKeletal
 *      /__\        methods.
 *     /_\/_\
 *    /\    /\      Matteo Cicuttin (C) 2016, 2017, 2018
 *   /__\  /__\     matteo.cicuttin@enpc.fr
 *  /_\/_\/_\/_\    École Nationale des Ponts et Chaussées - CERMICS
 *
 * This file is copyright of the following authors:
 * Matteo Cicuttin (C) 2016, 2017, 2018         matteo.cicuttin@enpc.fr
 *
 * This Source Code Form is subject to the terms of the Mozilla Public
 * License, v. 2.0. If a copy of the MPL was not distributed with this
 * file, You can obtain one at http://mozilla.org/MPL/2.0/.
 *
 * If you use this code or parts of it for scientific publications, you
 * are required to cite it as following:
 *
 * Implementation of Discontinuous Skeletal methods on arbitrary-dimensional,
 * polytopal meshes using generic programming.
 * M. Cicuttin, D. A. Di Pietro, A. Ern.
 * Journal of Computational and Applied Mathematics.
 * DOI: 10.1016/j.cam.2017.09.017
 */

#include "geometry/geometry.hpp"
#include "quadratures/quad_bones.hpp"

namespace revolution {
namespace proton {

template<typename T>
std::vector<std::pair<point<T,1>, T>>
golub_welsch(size_t degree)
{
    std::vector<std::pair<point<T,1>, T>> ret;

    using namespace Eigen;

    if ( degree % 2 == 0)
        degree++;

    size_t reqd_nodes = (degree+1)/2;

    if (reqd_nodes == 1)
    {
        auto qp = std::make_pair(point<T,1>({0.}), 2.0);
        ret.push_back(qp);
        return ret;
    }

    Matrix<T, Dynamic, Dynamic> M = Matrix<T, Dynamic, Dynamic>::Zero(reqd_nodes, reqd_nodes);
    for (size_t i = 1; i < reqd_nodes; i++)
    {
        T p = 4.0 - 1.0/(i*i);
        M(i, i-1) = sqrt(1.0/p);
    }

    SelfAdjointEigenSolver<Matrix<T, Dynamic, Dynamic>> solver;
    solver.compute(M);

    Matrix<T, Dynamic, Dynamic> weights = solver.eigenvectors().row(0);
                                weights = weights.array().square();
    Matrix<T, Dynamic, Dynamic> nodes = solver.eigenvalues();

    assert( weights.size() == nodes.size() );

    for (size_t i = 0; i < nodes.size(); i++)
    {
        auto qp = std::make_pair(point<T,1>({nodes(i)}), 2*weights(i));
        ret.push_back(qp);
    }

    return ret;
}


template<typename T>
std::vector<std::pair<point<T,1>, T>>
gauss_legendre(size_t degree)
{
    auto comp_degree = degree;

    if ( degree % 2 == 0 )
        comp_degree = degree + 1;

    size_t reqd_nodes = (comp_degree+1)/2;

    std::vector< std::pair<point<T,1>, T> > ret;
    ret.reserve(reqd_nodes);

    point<T,1>  qp;
    T           qw;
    T           a1, a2;

    switch(reqd_nodes)
    {
        case 1:
            qp = point<T,1>({0.0});
            qw = 2.0;
            ret.push_back( std::make_pair(qp, qw) );
            return ret;

        case 2:
            qp = point<T,1>({ 1.0/std::sqrt(3.0) });
            qw = 1.0;
            ret.push_back( std::make_pair(-qp, qw ) );
            ret.push_back( std::make_pair( qp, qw ) );
            return ret;

        case 3:
            qp = point<T,1>({ std::sqrt(3.0/5.0) });
            qw = 5.0/9.0;
            ret.push_back( std::make_pair(-qp, qw ) );
            ret.push_back( std::make_pair( qp, qw ) );

            qp = point<T,1>({0.0});
            qw = 8.0/9.0;
            ret.push_back( std::make_pair( qp, qw ) );

            return ret;

        case 4:
            a1 = 15;
            a2 = 2.0*std::sqrt(30.0);

            qp = point<T,1>({ std::sqrt( (a1 - a2)/35.0 ) });
            qw = (18.0 + std::sqrt(30.0))/36.0;
            ret.push_back( std::make_pair(-qp, qw ) );
            ret.push_back( std::make_pair( qp, qw ) );

            qp = point<T,1>({ std::sqrt( (a1 + a2)/35.0 ) });
            qw = (18.0 - std::sqrt(30.0))/36.0;
            ret.push_back( std::make_pair(-qp, qw ) );
            ret.push_back( std::make_pair( qp, qw ) );

            return ret;

        case 5:
            qp = point<T,1>({ 0.0 });
            qw = 128.0/225.0;
            ret.push_back( std::make_pair( qp, qw ) );

            a1 = 5.0;
            a2 = 2.0*std::sqrt(10.0/7.0);
            qp = point<T,1>({ std::sqrt(a1 - a2)/3.0 });
            qw = (322 + 13.0*std::sqrt(70.0))/900.0;
            ret.push_back( std::make_pair(-qp, qw ) );
            ret.push_back( std::make_pair( qp, qw ) );

            qp = point<T,1>({ std::sqrt(a1 + a2)/3.0 });
            qw = (322 - 13.0*std::sqrt(70.0))/900.0;
            ret.push_back( std::make_pair(-qp, qw ) );
            ret.push_back( std::make_pair( qp, qw ) );
            return ret;

        default:
            return golub_welsch<T>(degree);

    }

    return ret;
}

template<typename T>
std::vector<std::pair<point<T,1>, T>>
edge_quadrature(size_t doe)
{
    return gauss_legendre<T>(doe);
}

template<typename T>
std::vector<std::pair<point<T, 2>, T>>
quadrangle_quadrature(size_t degree)
{
    auto qps = proton::edge_quadrature<T>(degree);

    std::vector<std::pair<point<T, 2>, T>> ret; //;
    ret.reserve(qps.size() * qps.size());

    for (auto jtor = qps.begin(); jtor != qps.end(); jtor++)
    {
        auto qp_y = *jtor;
        auto eta  = qp_y.first.x();

        for (auto itor = qps.begin(); itor != qps.end(); itor++)
        {
            auto qp_x = *itor;
            auto xi  = qp_x.first.x();

            auto w = qp_x.second * qp_y.second;

            ret.push_back(std::make_pair(point<T, 2>({xi, eta}), w));
        }
    }

    return ret;
}
} //proton

namespace priv {

template<typename T, typename PtA>
std::vector< disk::quadrature_point<T,2> >
integrate_triangle(size_t degree, const PtA& pts)
{
	assert(pts.size() == 3);

    static_assert( std::is_same<typename PtA::value_type, point<T,2>>::value,
                   "This function is for 2D points" );

	using quadpoint_type = disk::quadrature_point<T,2>;

    auto qps = disk::triangle_quadrature(degree);

        std::vector<quadpoint_type> ret;

        ret.resize(qps.size());

        auto col1 = pts[1] - pts[0];
        auto col2 = pts[2] - pts[0];

        /* Compute the area of the sub-triangle */
        auto tm = (col1.x() * col2.y() - col2.x() * col1.y()) / 2.;

        auto tr = [&](const std::pair<point<T, 2>, T>& qd) -> auto
        {
            auto point  = col1 * qd.first.x() + col2 * qd.first.y() + pts[0];
            auto weight = qd.second * std::abs(tm);
            return disk::make_qp(point, weight);
    };

    std::transform(qps.begin(), qps.end(), ret.begin(), tr);

    return ret;
}



template<typename T>
std::vector< disk::quadrature_point<T,2> >
integrate_quadrangle_tens(size_t degree, const std::vector< point<T,2> >& pts)
{
    auto qps = proton::quadrangle_quadrature<T>(degree);

    std::vector<disk::quadrature_point<T, 2>> ret;
    ret.reserve(qps.size());

    auto P = [&](T xi, T eta) -> T {
        return 0.25 * pts[0].x() * (1-xi)*(1-eta) +
               0.25 * pts[1].x() * (1+xi)*(1-eta) +
               0.25 * pts[2].x() * (1+xi)*(1+eta) +
               0.25 * pts[3].x() * (1-xi)*(1+eta);
    };

    auto Q = [&](T xi, T eta) -> T {
        return 0.25 * pts[0].y() * (1-xi)*(1-eta) +
               0.25 * pts[1].y() * (1+xi)*(1-eta) +
               0.25 * pts[2].y() * (1+xi)*(1+eta) +
               0.25 * pts[3].y() * (1-xi)*(1+eta);
    };

    auto J = [&](T xi, T eta) -> T {
        auto j11 = 0.25*((pts[1].x() - pts[0].x())*(1-eta) + (pts[2].x() - pts[3].x())*(1+eta));
        auto j12 = 0.25*((pts[1].y() - pts[0].y())*(1-eta) + (pts[2].y() - pts[3].y())*(1+eta));
        auto j21 = 0.25*((pts[3].x() - pts[0].x())*(1-xi) + (pts[2].x() - pts[1].x())*(1+xi));
        auto j22 = 0.25*((pts[3].y() - pts[0].y())*(1-xi) + (pts[2].y() - pts[1].y())*(1+xi));

        return std::abs(j11*j22 - j12*j21);
    };

    for(auto& qp : qps)
    {
            T xi  = qp.first.x();
            T eta = qp.first.y();
<<<<<<< HEAD

            T px = P(xi, eta);
            T py = Q(xi, eta);

=======

            T px = P(xi, eta);
            T py = Q(xi, eta);

>>>>>>> d76615fa
            T weight = qp.second * J(xi, eta);
            ret.push_back(disk::make_qp(point<T, 2>({px, py}), weight));
    }

    return ret;
}

template<template<typename, size_t, typename> class Mesh, typename T, typename Storage, typename PtA>
std::vector< disk::quadrature_point<T,2> >
integrate_quadrangle(const Mesh<T,2,Storage>& msh,
				     const typename Mesh<T,2,Storage>::cell& cl,
				     size_t degree,
                     const PtA& pts)
{
	assert(pts.size() == 4);

	using mesh_type = Mesh<T,2,Storage>;
	using quadpoint_type = disk::quadrature_point<T,2>;

	auto qps = disk::triangle_quadrature(degree);

    std::vector<quadpoint_type> ret;

    ret.resize( qps.size() * 2 );

	for (size_t i = 1; i < 3; i++)
    {
        auto pt1 = pts[i];
        auto pt2 = pts[i+1];
        auto col1 = pt1 - pts[0];
        auto col2 = pt2 - pts[0];

        /* Compute the area of the sub-triangle */
        auto tm = (col1.x()*col2.y() - col2.x()*col1.y())/2.;

        auto tr = [&](const std::pair<point<T,2>, T>& qd) -> auto {
            auto point = col1*qd.first.x() + col2*qd.first.y() + pts[0];
            auto weight = qd.second * std::abs(tm);
            return disk::make_qp(point, weight);
        };

        auto retbegin = ret.begin();
        std::advance(retbegin, qps.size()*(i-1));

        std::transform(qps.begin(), qps.end(), retbegin, tr);
    }

    return ret;
}

namespace priv {

template<typename Iterator>
auto
barycenter(Iterator begin, Iterator end)
{
    typedef typename std::iterator_traits<Iterator>::value_type point_type;
    typedef typename point_type::value_type T;

    point_type  ret;
    T           den = 0.0;

    auto numpts = std::distance(begin, end);
    auto p0 = *begin;

    for (size_t i = 2; i < numpts; i++)
    {
        auto pprev  = *std::next(begin, i-1) - p0;
        auto pcur   = *std::next(begin, i) - p0;
        auto d      = det(pprev, pcur) / 2.0;
        ret         = ret + (pprev + pcur) * d;
        den         += d;
    }

    return p0 + ret/(den*3);
}
} // priv

//#define OPTIMAL_TRIANGLE_NUMBER

    /* The 'optimal triangle number' version gives almost the same results
     * of the other version. In bigger meshes there are some advantages in
     * assembly time. The problem with this version is that it could generate
     * triangles with a very bad aspect ratio and at the moment I don't know
     * if and how this can affect computations, so I leave it turned off.
     */
template<typename T>
std::vector< disk::quadrature_point<T,2> >
integrate_polygon(size_t degree, const std::vector< point<T,2> >& pts)
{
	using quadpoint_type = disk::quadrature_point<T,2>;

	auto qps = disk::triangle_quadrature(degree);

    std::vector<quadpoint_type> ret;

#ifdef OPTIMAL_TRIANGLE_NUMBER
    /* Break the cell in triangles, compute the transformation matrix and
     * map quadrature data in the physical space. Edges of the triangle as
     * column vectors in the transformation matrix. */
    ret.resize( qps.size() * pts.size()-2 );
    for (size_t i = 1; i < pts.size()-1; i++)
    {
        auto pt1 = pts[i];
        auto pt2 = pts[i+1];
        auto col1 = pt1 - pts[0];
        auto col2 = pt2 - pts[0];

        /* Compute the area of the sub-triangle */
        auto tm = (col1.x()*col2.y() - col2.x()*col1.y())/2.;

        auto tr = [&](const std::pair<point<T,2>, T>& qd) -> auto {
            auto point = col1*qd.first.x() + col2*qd.first.y() + pts[0];
            auto weight = qd.second * std::abs(tm);
            return disk::make_qp(point, weight);
        };

        auto retbegin = ret.begin();
        std::advance(retbegin, qps.size()*(i-1));

        std::transform(qps.begin(), qps.end(), retbegin, tr);
    }
#else
    auto c_center   = priv::barycenter(pts.begin(), pts.end());

    /* Break the cell in triangles, compute the transformation matrix and
     * map quadrature data in the physical space. Edges of the triangle as
     * column vectors in the transformation matrix. */
    ret.resize( qps.size() * pts.size() );
    for (size_t i = 0; i < pts.size(); i++)
    {
        auto pt1 = pts[i];
        auto pt2 = pts[(i+1)%pts.size()];
        auto col1 = pt1 - c_center;
        auto col2 = pt2 - c_center;

        /* Compute the area of the sub-triangle */
        auto tm = (col1.x()*col2.y() - col2.x()*col1.y())/2.;

        auto tr = [&](const std::pair<point<T,2>, T>& qd) -> auto {
            auto point = col1*qd.first.x() + col2*qd.first.y() + c_center;
            auto weight = qd.second * std::abs(tm);
            return disk::make_qp(point, weight);
        };

        auto retbegin = ret.begin();
        std::advance(retbegin, qps.size()*i);

        std::transform(qps.begin(), qps.end(), retbegin, tr);
    }
#endif
    return ret;
}

template<template<typename, size_t, typename> class Mesh, typename T, typename Storage>
std::vector< disk::quadrature_point<T,2> >
integrate_2D_face(const Mesh<T,2,Storage>& msh,
		          const typename Mesh<T,2,Storage>::face& fc,
		          size_t degree)
{
	using mesh_type 	= disk::simplicial_mesh<T,2>;
	using point_type 	= typename mesh_type::point_type;

    auto qps = proton::edge_quadrature<T>(degree);
    auto pts = points(msh, fc);

    auto scale = (pts[1] - pts[0]);
    auto meas = scale.to_vector().norm();

    std::vector< disk::quadrature_point<T,2> >   ret;
    ret.reserve(qps.size());

    for (auto itor = qps.begin(); itor != qps.end(); itor++)
    {
        auto qp = *itor;
        auto t = qp.first.x();
        auto p = 0.5*(1-t)*pts[0] + 0.5*(1+t)*pts[1];
        auto w = qp.second * meas * 0.5;

        ret.push_back( disk::make_qp(p, w) );
    }

    return ret;
}

template<typename T>
std::vector<disk::quadrature_point<T, 3>>
integrate_hexahedron_tens(int degree, const std::array<point<T, 3>, 8>& pts)
{
    assert(degree >= 0);
    auto qps = proton::edge_quadrature<T>(degree);

    std::vector<disk::quadrature_point<T, 3>> ret;

    auto P = [&](T xi, T eta, T zeta) -> T {
        return 0.125 * pts[0].x() * (1 - xi) * (1 - eta) * (1 - zeta) +
               0.125 * pts[1].x() * (1 + xi) * (1 - eta) * (1 - zeta) +
               0.125 * pts[2].x() * (1 + xi) * (1 + eta) * (1 - zeta) +
               0.125 * pts[3].x() * (1 - xi) * (1 + eta) * (1 - zeta) +
               0.125 * pts[4].x() * (1 - xi) * (1 - eta) * (1 + zeta) +
               0.125 * pts[5].x() * (1 + xi) * (1 - eta) * (1 + zeta) +
               0.125 * pts[6].x() * (1 + xi) * (1 + eta) * (1 + zeta) +
               0.125 * pts[7].x() * (1 - xi) * (1 + eta) * (1 + zeta);
    };

    auto Q = [&](T xi, T eta, T zeta) -> T {
        return 0.125 * pts[0].y() * (1 - xi) * (1 - eta) * (1 - zeta) +
               0.125 * pts[1].y() * (1 + xi) * (1 - eta) * (1 - zeta) +
               0.125 * pts[2].y() * (1 + xi) * (1 + eta) * (1 - zeta) +
               0.125 * pts[3].y() * (1 - xi) * (1 + eta) * (1 - zeta) +
               0.125 * pts[4].y() * (1 - xi) * (1 - eta) * (1 + zeta) +
               0.125 * pts[5].y() * (1 + xi) * (1 - eta) * (1 + zeta) +
               0.125 * pts[6].y() * (1 + xi) * (1 + eta) * (1 + zeta) +
               0.125 * pts[7].y() * (1 - xi) * (1 + eta) * (1 + zeta);
    };

    auto R = [&](T xi, T eta, T zeta) -> T {
        return 0.125 * pts[0].z() * (1 - xi) * (1 - eta) * (1 - zeta) +
               0.125 * pts[1].z() * (1 + xi) * (1 - eta) * (1 - zeta) +
               0.125 * pts[2].z() * (1 + xi) * (1 + eta) * (1 - zeta) +
               0.125 * pts[3].z() * (1 - xi) * (1 + eta) * (1 - zeta) +
               0.125 * pts[4].z() * (1 - xi) * (1 - eta) * (1 + zeta) +
               0.125 * pts[5].z() * (1 + xi) * (1 - eta) * (1 + zeta) +
               0.125 * pts[6].z() * (1 + xi) * (1 + eta) * (1 + zeta) +
               0.125 * pts[7].z() * (1 - xi) * (1 + eta) * (1 + zeta);
    };

    auto J = [&](T xi, T eta, T zeta) -> T {
        static_matrix<T, 3, 3> Jac = static_matrix<T, 3, 3>::Zero();
        Jac(0, 0) = -0.125 * pts[0].x() * (1 - eta) * (1 - zeta) + 0.125 * pts[1].x() * (1 - eta) * (1 - zeta) +
                    0.125 * pts[2].x() * (1 + eta) * (1 - zeta) - 0.125 * pts[3].x() * (1 + eta) * (1 - zeta) -
                    0.125 * pts[4].x() * (1 - eta) * (1 + zeta) + 0.125 * pts[5].x() * (1 - eta) * (1 + zeta) +
                    0.125 * pts[6].x() * (1 + eta) * (1 + zeta) - 0.125 * pts[7].x() * (1 + eta) * (1 + zeta);

        Jac(0, 1) = -0.125 * pts[0].y() * (1 - eta) * (1 - zeta) + 0.125 * pts[1].y() * (1 - eta) * (1 - zeta) +
                    0.125 * pts[2].y() * (1 + eta) * (1 - zeta) - 0.125 * pts[3].y() * (1 + eta) * (1 - zeta) -
                    0.125 * pts[4].y() * (1 - eta) * (1 + zeta) + 0.125 * pts[5].y() * (1 - eta) * (1 + zeta) +
                    0.125 * pts[6].y() * (1 + eta) * (1 + zeta) - 0.125 * pts[7].y() * (1 + eta) * (1 + zeta);

        Jac(0, 2) = -0.125 * pts[0].z() * (1 - eta) * (1 - zeta) + 0.125 * pts[1].z() * (1 - eta) * (1 - zeta) +
                    0.125 * pts[2].z() * (1 + eta) * (1 - zeta) - 0.125 * pts[3].z() * (1 + eta) * (1 - zeta) -
                    0.125 * pts[4].z() * (1 - eta) * (1 + zeta) + 0.125 * pts[5].z() * (1 - eta) * (1 + zeta) +
                    0.125 * pts[6].z() * (1 + eta) * (1 + zeta) - 0.125 * pts[7].z() * (1 + eta) * (1 + zeta);

        Jac(1, 0) = -0.125 * pts[0].x() * (1 - xi) * (1 - zeta) + 0.125 * pts[1].x() * (1 + xi) * (1 - zeta) +
                    0.125 * pts[2].x() * (1 + xi) * (1 - zeta) - 0.125 * pts[3].x() * (1 - xi) * (1 - zeta) -
                    0.125 * pts[4].x() * (1 - xi) * (1 + zeta) + 0.125 * pts[5].x() * (1 + xi) * (1 + zeta) +
                    0.125 * pts[6].x() * (1 + xi) * (1 + zeta) - 0.125 * pts[7].x() * (1 - xi) * (1 + zeta);

        Jac(1, 1) = -0.125 * pts[0].y() * (1 - xi) * (1 - zeta) + 0.125 * pts[1].y() * (1 + xi) * (1 - zeta) +
                    0.125 * pts[2].y() * (1 + xi) * (1 - zeta) - 0.125 * pts[3].y() * (1 - xi) * (1 - zeta) -
                    0.125 * pts[4].y() * (1 - xi) * (1 + zeta) + 0.125 * pts[5].y() * (1 + xi) * (1 + zeta) +
                    0.125 * pts[6].y() * (1 + xi) * (1 + zeta) - 0.125 * pts[7].y() * (1 - xi) * (1 + zeta);

        Jac(1, 2) = -0.125 * pts[0].z() * (1 - xi) * (1 - zeta) + 0.125 * pts[1].z() * (1 + xi) * (1 - zeta) +
                    0.125 * pts[2].z() * (1 + xi) * (1 - zeta) - 0.125 * pts[3].z() * (1 - xi) * (1 - zeta) -
                    0.125 * pts[4].z() * (1 - xi) * (1 + zeta) + 0.125 * pts[5].z() * (1 + xi) * (1 + zeta) +
                    0.125 * pts[6].z() * (1 + xi) * (1 + zeta) - 0.125 * pts[7].z() * (1 - xi) * (1 + zeta);

        Jac(2, 0) = -0.125 * pts[0].x() * (1 - xi) * (1 - eta) - 0.125 * pts[1].x() * (1 + xi) * (1 - eta) -
                    0.125 * pts[2].x() * (1 + xi) * (1 + eta) - 0.125 * pts[3].x() * (1 - xi) * (1 + eta) -
                    0.125 * pts[4].x() * (1 - xi) * (1 - eta) + 0.125 * pts[5].x() * (1 + xi) * (1 - eta) +
                    0.125 * pts[6].x() * (1 + xi) * (1 + eta) + 0.125 * pts[7].x() * (1 - xi) * (1 + eta);

        Jac(2, 1) = -0.125 * pts[0].y() * (1 - xi) * (1 - eta) - 0.125 * pts[1].y() * (1 + xi) * (1 - eta) -
                    0.125 * pts[2].y() * (1 + xi) * (1 + eta) - 0.125 * pts[3].y() * (1 - xi) * (1 + eta) -
                    0.125 * pts[4].y() * (1 - xi) * (1 - eta) + 0.125 * pts[5].y() * (1 + xi) * (1 - eta) +
                    0.125 * pts[6].y() * (1 + xi) * (1 + eta) + 0.125 * pts[7].y() * (1 - xi) * (1 + eta);

        Jac(2, 2) = -0.125 * pts[0].z() * (1 - xi) * (1 - eta) - 0.125 * pts[1].z() * (1 + xi) * (1 - eta) -
                    0.125 * pts[2].z() * (1 + xi) * (1 + eta) - 0.125 * pts[3].z() * (1 - xi) * (1 + eta) -
                    0.125 * pts[4].z() * (1 - xi) * (1 - eta) + 0.125 * pts[5].z() * (1 + xi) * (1 - eta) +
                    0.125 * pts[6].z() * (1 + xi) * (1 + eta) + 0.125 * pts[7].z() * (1 - xi) * (1 + eta);

        return std::abs(Jac.determinant());
    };

    for (auto jtor = qps.begin(); jtor != qps.end(); jtor++)
    {
        for (auto itor = qps.begin(); itor != qps.end(); itor++)
        {
            for (auto ktor = qps.begin(); ktor != qps.end(); ktor++)
            {
                auto qp_x = *itor;
                auto qp_y = *jtor;
                auto qp_z = *ktor;

                auto xi   = qp_x.first.x();
                auto eta  = qp_y.first.x();
                auto zeta = qp_z.first.x();

                auto px = P(xi, eta, zeta);
                auto py = Q(xi, eta, zeta);
                auto pz = R(xi, eta, zeta);

                auto w = qp_x.second * qp_y.second * qp_z.second * J(xi, eta, zeta);

                ret.push_back(disk::make_qp(point<T, 3>({px, py, pz}), w));
            }
        }
    }

    return ret;
}

template<typename T>
std::vector<disk::quadrature_point<T, 3>>
integrate_polyhedron(const disk::generic_mesh<T, 3>&                msh,
                     const typename disk::generic_mesh<T, 3>::cell& cl,
                     size_t                                         degree)
{
    using quadpoint_type = disk::quadrature_point<T, 3>;

        const auto m_quadrature_data = disk::tetrahedron_quadrature(degree);

        auto rss = split_in_raw_tetrahedra(msh, cl);

        std::vector<quadpoint_type> ret;
        ret.reserve(m_quadrature_data.size() * rss.size());
        for (auto& rs : rss)
        {
            auto pts = rs.points();
            assert(pts.size() == 4);

            auto meas = measure(rs);
            auto col1 = pts[1] - pts[0];
            auto col2 = pts[2] - pts[0];
            auto col3 = pts[3] - pts[0];

            for (auto& qd : m_quadrature_data)
            {
                auto point  = col1 * qd.first.x() + col2 * qd.first.y() + col3 * qd.first.z() + pts[0];
                auto weight = qd.second * meas;
                ret.push_back(disk::make_qp(point, weight));
            }
    }

    return ret;
}

template<typename T>
std::vector<disk::quadrature_point<T, 3>>
integrate_polyhedron_face(const disk::generic_mesh<T, 3>&                msh,
                     const typename disk::generic_mesh<T, 3>::face& fc,
                     size_t                                         degree)
{
    using quadpoint_type = disk::quadrature_point<T, 3>;

    const auto m_quadrature_data = disk::triangle_quadrature(degree);

    auto rss = split_in_raw_triangles(msh, fc);

    std::vector<quadpoint_type> ret;
    ret.reserve(m_quadrature_data.size() * rss.size());
    for (auto& rs : rss)
    {
        auto pts = rs.points();
        assert(pts.size() == 3);
        auto meas = measure(rs);

        auto col1 = pts[1] - pts[0];
        auto col2 = pts[2] - pts[0];

        for (auto& qd : m_quadrature_data)
        {
            auto point  = col1 * qd.first.x() + col2 * qd.first.y() + pts[0];
            auto weight = qd.second * meas;
            ret.push_back(disk::make_qp(point, weight));
        }
    }

    return ret;
}

template<typename MeshType, typename Element>
std::vector<disk::quadrature_point<typename MeshType::coordinate_type, MeshType::dimension>>
integrate_degree0(const MeshType& msh, const Element& elem)
{
    std::vector<disk::quadrature_point<typename MeshType::coordinate_type, MeshType::dimension>> ret;

    const auto bar  = barycenter(msh, elem);
    const auto meas = measure(msh, elem);

    ret.push_back(disk::make_qp(bar, meas));

    return ret;
}

} //priv


template<typename T>
std::vector< disk::quadrature_point<T,2> >
integrate(const disk::simplicial_mesh<T,2>& msh,
		  const typename disk::simplicial_mesh<T,2>::cell& cl,
		  size_t degree)
{
    if(degree == 0)
    {
        return priv::integrate_degree0(msh, cl);
    }

    auto pts = points(msh, cl);
    return priv::integrate_triangle<T>(degree, pts);
}


template<typename T>
std::vector< disk::quadrature_point<T,2> >
integrate(const disk::simplicial_mesh<T,2>& msh,
		  const typename disk::simplicial_mesh<T,2>::face& fc,
		  size_t degree)
{
    if (degree == 0)
    {
        return priv::integrate_degree0(msh, fc);
    }

    return priv::integrate_2D_face(msh, fc, degree);
}

template<typename T>
std::vector< disk::quadrature_point<T,2> >
integrate(const disk::cartesian_mesh<T,2>& msh,
		  const typename disk::cartesian_mesh<T,2>::cell& cl,
		  size_t degree)
{
    if (degree == 0)
    {
        return priv::integrate_degree0(msh, cl);
    }

    auto pts = points(msh, cl);
    // transform arry to vector
    std::vector< point<T,2> > ptsv{pts[0], pts[1], pts[3], pts[2]};
    return priv::integrate_quadrangle_tens(degree, ptsv);
}



template<typename T>
std::vector< disk::quadrature_point<T,2> >
integrate(const disk::cartesian_mesh<T,2>& msh,
		  const typename disk::cartesian_mesh<T,2>::face& fc,
		  size_t degree)
{
    if (degree == 0)
    {
        return priv::integrate_degree0(msh, fc);
    }

    return priv::integrate_2D_face(msh, fc, degree);
}

template<typename T>
std::vector< disk::quadrature_point<T,2> >
integrate(const disk::generic_mesh<T,2>& msh,
		  const typename disk::generic_mesh<T,2>::cell& cl,
		  size_t degree)
{
    if (degree == 0)
    {
        return priv::integrate_degree0(msh, cl);
    }

    auto pts = points(msh, cl);
    switch (pts.size())
    {
        case 0:
        case 1:
        case 2:
            throw std::invalid_argument("A 2D cell cannot have less than three points. "
                                        "This looks like a nice bug.");

        case 3: return priv::integrate_triangle<T>(degree, pts);

        case 4: return priv::integrate_quadrangle_tens(degree, pts);

        default: return priv::integrate_polygon(degree, pts);
	}
}

template<typename T>
std::vector< disk::quadrature_point<T,2> >
integrate(const disk::generic_mesh<T,2>& msh,
		  const typename disk::generic_mesh<T,2>::face& fc,
		  size_t degree)
{
    if (degree == 0)
    {
        return priv::integrate_degree0(msh, fc);
    }

    return priv::integrate_2D_face(msh, fc, degree);
}


namespace priv {

template<typename T>
point<T,3>
map_to_physical(const disk::simplicial_mesh<T,3>& msh,
                const typename disk::simplicial_mesh<T,3>::face& face,
                const point<T,2>& pm)
{
    auto pts = points(msh, face);
    return pts[0] + (pts[1]-pts[0])*pm.x() + (pts[2]-pts[0])*pm.y();
}

template<typename T>
point<T,3>
map_to_physical(const disk::simplicial_mesh<T,3>& msh,
                const typename disk::simplicial_mesh<T,3>::cell& cell,
                const point<T,3>& p)
{
    auto pts = points(msh, cell);

    auto pp = (pts[1] - pts[0]) * p.x() +
              (pts[2] - pts[0]) * p.y() +
              (pts[3] - pts[0]) * p.z() +
              pts[0];

    return pp;
}



} // namespace priv

template<typename T>
std::vector< disk::quadrature_point<T,3> >
integrate(const disk::simplicial_mesh<T,3>& msh,
          const typename disk::simplicial_mesh<T,3>::cell& cl,
          size_t degree)
{
    if (degree == 0)
    {
        return priv::integrate_degree0(msh, cl);
    }

    auto m_quadrature_data = disk::tetrahedron_quadrature(degree);

    auto pts  = points(msh, cl);
    assert(pts.size() == 4);
    auto meas = measure(msh, cl);

    auto col1 = pts[1] - pts[0];
    auto col2 = pts[2] - pts[0];
    auto col3 = pts[3] - pts[0];

    auto tr = [&](const std::pair<point<T,3>, T>& qd) -> auto {
        auto point  = col1 * qd.first.x() + col2 * qd.first.y() + col3 * qd.first.z() + pts[0];
        auto weight = qd.second * meas;
        return disk::make_qp(point, weight);
    };

    std::vector<disk::quadrature_point<T,3>> ret(m_quadrature_data.size());
    std::transform(m_quadrature_data.begin(), m_quadrature_data.end(),
                   ret.begin(), tr);

    return ret;
}

template<typename T>
std::vector< disk::quadrature_point<T,3> >
integrate(const disk::simplicial_mesh<T,3>& msh,
          const typename disk::simplicial_mesh<T,3>::face& fc,
          size_t degree)
{
    if (degree == 0)
    {
        return priv::integrate_degree0(msh, fc);
    }

    auto m_quadrature_data = disk::triangle_quadrature(degree);

    auto pts = points(msh, fc);
    assert(pts.size() == 3);
    auto meas = measure(msh, fc);

    auto col1 = pts[1] - pts[0];
    auto col2 = pts[2] - pts[0];

    auto tr = [&](const std::pair<point<T,2>, T>& qd) -> auto {
        auto point  = col1 * qd.first.x() + col2 * qd.first.y() + pts[0];
        auto weight = qd.second * meas;
        return disk::make_qp(point, weight);
    };

    std::vector<disk::quadrature_point<T,3>> ret(m_quadrature_data.size());
    std::transform(m_quadrature_data.begin(), m_quadrature_data.end(),
                   ret.begin(), tr);

    return ret;
}

template<typename T>
std::vector<disk::quadrature_point<T, 3>>
integrate(const disk::generic_mesh<T, 3>& msh, const typename disk::generic_mesh<T, 3>::cell& cl, size_t degree)
{
    if (degree == 0)
    {
        return priv::integrate_degree0(msh, cl);
    }

    auto pts = points(msh, cl);
    switch (pts.size())
    {
        case 0:
        case 1:
        case 2:
        case 3:
            throw std::invalid_argument("A 3D cell cannot have less than four points. "
                                        "This looks like a nice bug.");

        default: return priv::integrate_polyhedron(msh, cl, degree);
    }
}

template<typename T>
std::vector<disk::quadrature_point<T, 3>>
integrate(const disk::generic_mesh<T, 3>& msh, const typename disk::generic_mesh<T, 3>::face& fc, size_t degree)
{
    if (degree == 0)
    {
        return priv::integrate_degree0(msh, fc);
    }

    auto pts = points(msh, fc);
    switch (pts.size())
    {
        case 0:
        case 1:
        case 2:
            throw std::invalid_argument("A 3D face cannot have less than three points. "
                                        "This looks like a nice bug.");

        default: return priv::integrate_polyhedron_face(msh, fc, degree);
    }
}

template<typename T>
std::vector< disk::quadrature_point<T,3> >
integrate(const disk::cartesian_mesh<T,3>& msh,
		  const typename disk::cartesian_mesh<T,3>::cell& cl,
		  size_t degree)
{
    if (degree == 0)
    {
        return priv::integrate_degree0(msh, cl);
    }

    auto pts = points(msh, cl);
    // transform arry to vector
    std::array< point<T,3>, 8 > ptsv{pts[0], pts[1], pts[3], pts[2], pts[4], pts[5], pts[7], pts[6]};
    return priv::integrate_hexahedron_tens(degree, ptsv);
}

template<typename T>
std::vector< disk::quadrature_point<T,3> >
integrate(const disk::cartesian_mesh<T,3>& msh,
          const typename disk::cartesian_mesh<T,3>::face& fc,
          size_t degree)
{
    if (degree == 0)
    {
        return priv::integrate_degree0(msh, fc);
    }

    auto pts = points(msh, fc);
    auto meas              = measure(msh, fc);
    auto m_quadrature_data = proton::quadrangle_quadrature<T>(degree);

    std::vector<disk::quadrature_point<T, 3>> ret(m_quadrature_data.size());

    for(auto& qp : m_quadrature_data)
    {
        auto point  = (pts[1] - pts[0]) * qp.first.x() + (pts[3] - pts[0]) * qp.first.y() + pts[0];
        auto weight = qp.second * meas;
        ret.push_back(disk::make_qp(point, weight));
    }
<<<<<<< HEAD
=======

    return ret;
}
>>>>>>> d76615fa

    return ret;
}

} // revolution<|MERGE_RESOLUTION|>--- conflicted
+++ resolved
@@ -273,17 +273,10 @@
     {
             T xi  = qp.first.x();
             T eta = qp.first.y();
-<<<<<<< HEAD
 
             T px = P(xi, eta);
             T py = Q(xi, eta);
 
-=======
-
-            T px = P(xi, eta);
-            T py = Q(xi, eta);
-
->>>>>>> d76615fa
             T weight = qp.second * J(xi, eta);
             ret.push_back(disk::make_qp(point<T, 2>({px, py}), weight));
     }
@@ -965,14 +958,9 @@
         auto weight = qp.second * meas;
         ret.push_back(disk::make_qp(point, weight));
     }
-<<<<<<< HEAD
-=======
-
-    return ret;
-}
->>>>>>> d76615fa
-
-    return ret;
-}
-
-} // revolution+
+    return ret;
+}
+
+} // revolution
+
