    /*
 *       /\         DISK++, a template library for DIscontinuous SKeletal
 *      /__\        methods.
 *     /_\/_\
 *    /\    /\      Matteo Cicuttin (C) 2016, 2017, 2018
 *   /__\  /__\     matteo.cicuttin@enpc.fr
 *  /_\/_\/_\/_\    École Nationale des Ponts et Chaussées - CERMICS
 *
 * This file is copyright of the following authors:
 * Matteo Cicuttin (C) 2016, 2017, 2018         matteo.cicuttin@enpc.fr
 * Karol Cascavita (C) 2018                     karol.cascavita@enpc.fr
 * Nicolas Pignet  (C) 2018, 2019               nicolas.pignet@enpc.fr
 *
 * This Source Code Form is subject to the terms of the Mozilla Public
 * License, v. 2.0. If a copy of the MPL was not distributed with this
 * file, You can obtain one at http://mozilla.org/MPL/2.0/.
 *
 * If you use this code or parts of it for scientific publications, you
 * are required to cite it as following:
 *
 * Implementation of Discontinuous Skeletal methods on arbitrary-dimensional,
 * polytopal meshes using generic programming.
 * M. Cicuttin, D. A. Di Pietro, A. Ern.
 * Journal of Computational and Applied Mathematics.
 * DOI: 10.1016/j.cam.2017.09.017
 */

#pragma once

#include <iterator>

#include "common/eigen.hpp"
#include "bases/bases.hpp"
#include "quadratures/quadratures.hpp"
#include "boundary_conditions/boundary_conditions.hpp"

using namespace Eigen;

namespace disk
{

class hho_degree_info
{
    size_t  cell_deg, face_deg, reconstruction_deg, grad_deg;

public:
    hho_degree_info()
        : cell_deg(1), face_deg(1), reconstruction_deg(2), grad_deg(1)
    {}

    explicit hho_degree_info(size_t degree)
        : cell_deg(degree), face_deg(degree), reconstruction_deg(degree+1), grad_deg(degree)
    {}

    hho_degree_info(size_t cd, size_t fd)
    {
        bool c1 = fd > 0  && (cd == fd-1 || cd == fd || cd == fd+1);
        bool c2 = fd == 0 && (cd == fd || cd == fd+1);
        if ( c1 || c2 )
        {
            cell_deg            = cd;
            face_deg            = fd;
            reconstruction_deg  = fd+1;
            grad_deg            = fd;
        }
        else
        {
            std::cout << "Invalid cell degree. Reverting to equal-order" << std::endl;
            cell_deg            = fd;
            face_deg            = fd;
            reconstruction_deg  = fd+1;
            grad_deg            = fd;
        }
    }

    hho_degree_info(size_t cd, size_t fd, size_t gd)
    {
       bool c1 = fd > 0 && (cd == fd - 1 || cd == fd || cd == fd + 1);
       bool c2 = fd == 0 && (cd == fd || cd == fd + 1);
       bool c3 = gd >= fd;
       if (c1 || c2 || c3) {
          cell_deg           = cd;
          face_deg           = fd;
          reconstruction_deg = fd + 1;
          grad_deg           = gd;
       } else {
          std::cout << "Invalid cell degree. Reverting to equal-order" << std::endl;
          cell_deg           = fd;
          face_deg           = fd;
          reconstruction_deg = fd + 1;
          grad_deg           = fd;
       }
    }

    size_t cell_degree() const
    {
        return cell_deg;
    }

    size_t face_degree() const
    {
        return face_deg;
    }

    size_t reconstruction_degree() const
    {
        return reconstruction_deg;
    }

    size_t
    grad_degree() const
    {
       return grad_deg;
    }

    void
    info_degree() const
    {
       std::cout << cell_deg << " " << face_deg << " " << reconstruction_deg << " " << grad_deg
                 << std::endl;
    }
};

template<typename Mesh>
Matrix<typename Mesh::coordinate_type, Dynamic, 1>
project_function(const Mesh&                      msh,
                 const typename Mesh::cell_type&  cl,
                 const hho_degree_info&           hdi,
                 const scalar_rhs_function<Mesh>& f,
                 size_t                           di = 0)
{
    using T = typename Mesh::coordinate_type;
    typedef Matrix<T, Dynamic, 1> vector_type;

    auto cbs       = scalar_basis_size(hdi.cell_degree(), Mesh::dimension);
    auto fbs       = scalar_basis_size(hdi.face_degree(), Mesh::dimension - 1);
    auto num_faces = howmany_faces(msh, cl);

    vector_type ret = vector_type::Zero(cbs + num_faces * fbs);

    ret.block(0, 0, cbs, 1) = project_function(msh, cl, hdi.cell_degree(), f, di);

    auto fcs = faces(msh, cl);
    for (size_t i = 0; i < num_faces; i++)
    {
        ret.segment(cbs + i * fbs, fbs) = project_function(msh, fcs[i], hdi.face_degree(), f, di);
    }

    return ret;
}

template<typename Mesh>
Matrix<typename Mesh::coordinate_type, Dynamic, 1>
project_function(const Mesh&                      msh,
                 const typename Mesh::cell_type&  cl,
                 const hho_degree_info&           hdi,
                 const vector_rhs_function<Mesh>& f,
                 size_t                           di = 0)
{
    using T = typename Mesh::coordinate_type;
    typedef Matrix<T, Dynamic, 1> vector_type;

    auto cbs       = vector_basis_size(hdi.cell_degree(), Mesh::dimension, Mesh::dimension);
    auto fbs       = vector_basis_size(hdi.face_degree(), Mesh::dimension - 1, Mesh::dimension);
    auto num_faces = howmany_faces(msh, cl);

    vector_type ret = vector_type::Zero(cbs + num_faces * fbs);

    ret.block(0, 0, cbs, 1) = project_function(msh, cl, hdi.cell_degree(), f, di);

    auto fcs = faces(msh, cl);
    for (size_t i = 0; i < num_faces; i++)
    {
        ret.segment(cbs + i * fbs, fbs) = project_function(msh, fcs[i], hdi.face_degree(), f, di);
    }

    return ret;
}

template<typename Mesh>
std::pair<   Matrix<typename Mesh::coordinate_type, Dynamic, Dynamic>,
             Matrix<typename Mesh::coordinate_type, Dynamic, Dynamic>  >
make_scalar_hho_laplacian(const Mesh& msh, const typename Mesh::cell_type& cl,
                          const hho_degree_info& di)
{
    using T = typename Mesh::coordinate_type;
    typedef Matrix<T, Dynamic, Dynamic> matrix_type;
    typedef Matrix<T, Dynamic, 1>       vector_type;

    const size_t DIM = Mesh::dimension;

    const auto recdeg = di.reconstruction_degree();
    const auto celdeg = di.cell_degree();
    const auto facdeg = di.face_degree();

    auto cb = make_scalar_monomial_basis(msh, cl, recdeg);

    const auto rbs = scalar_basis_size(recdeg, Mesh::dimension);
    const auto cbs = scalar_basis_size(celdeg, Mesh::dimension);
    const auto fbs = scalar_basis_size(facdeg, Mesh::dimension - 1);

    const auto num_faces = howmany_faces(msh, cl);

    const matrix_type stiff  = make_stiffness_matrix(msh, cl, cb);
    matrix_type gr_lhs = matrix_type::Zero(rbs-1, rbs-1);
    matrix_type gr_rhs = matrix_type::Zero(rbs-1, cbs + num_faces*fbs);

    gr_lhs = stiff.block(1, 1, rbs-1, rbs-1);
    gr_rhs.block(0, 0, rbs-1, cbs) = stiff.block(1, 0, rbs-1, cbs);

    const auto fcs = faces(msh, cl);
    for (size_t i = 0; i < fcs.size(); i++)
    {
        const auto fc = fcs[i];
        const auto n  = normal(msh, cl, fc);
        auto fb = make_scalar_monomial_basis(msh, fc, facdeg);

        auto qps_f = integrate(msh, fc, recdeg - 1 + std::max(facdeg,celdeg));
        for (auto& qp : qps_f)
        {
            vector_type c_phi_tmp = cb.eval_functions(qp.point());
            vector_type c_phi = c_phi_tmp.head(cbs);
            Matrix<T, Dynamic, DIM> c_dphi_tmp = cb.eval_gradients(qp.point());
            Matrix<T, Dynamic, DIM> c_dphi = c_dphi_tmp.block(1, 0, rbs-1, DIM);
            vector_type f_phi = fb.eval_functions(qp.point());
            gr_rhs.block(0, cbs+i*fbs, rbs-1, fbs) += qp.weight() * (c_dphi * n) * f_phi.transpose();
            gr_rhs.block(0, 0, rbs-1, cbs) -= qp.weight() * (c_dphi * n) * c_phi.transpose();
        }
    }

    matrix_type oper = gr_lhs.ldlt().solve(gr_rhs);
    matrix_type data = gr_rhs.transpose() * oper;

    return std::make_pair(oper, data);
}

namespace priv {
template<typename Mesh, typename GradBasis>
std::pair<Matrix<typename Mesh::coordinate_type, Dynamic, Dynamic>,
          Matrix<typename Mesh::coordinate_type, Dynamic, Dynamic>>
make_vector_hho_gradrec_impl(const Mesh&                     msh,
                             const typename Mesh::cell_type& cl,
                             const hho_degree_info&          di,
                             const GradBasis&                gb)
{
    using T = typename Mesh::coordinate_type;
    typedef Matrix<T, Dynamic, Dynamic> matrix_type;
    typedef Matrix<T, Dynamic, 1>       vector_type;

    const auto celdeg  = di.cell_degree();
    const auto facdeg  = di.face_degree();
    const auto graddeg = gb.degree();

    const auto cb = make_scalar_monomial_basis(msh, cl, celdeg);

    const auto cbs = scalar_basis_size(celdeg, Mesh::dimension);
    const auto fbs = scalar_basis_size(facdeg, Mesh::dimension - 1);
    const auto gbs = gb.size();

    const auto num_faces = howmany_faces(msh, cl);

    const matrix_type gr_lhs = make_mass_matrix(msh, cl, gb);
    matrix_type       gr_rhs = matrix_type::Zero(gbs, cbs + num_faces * fbs);

    // (vT, div(tau))_T
    if (graddeg > 0)
    {
        const auto qps = integrate(msh, cl, celdeg + graddeg - 1);
        for (auto& qp : qps)
        {
            const auto c_phi = cb.eval_functions(qp.point());
            const auto g_dphi  = gb.eval_divergences(qp.point());
            const vector_type qp_g_dphi = qp.weight() * g_dphi;

            gr_rhs.block(0, 0, gbs, cbs) -= priv::outer_product(qp_g_dphi, c_phi);
        }
    }

    // (vF, tau.n)_F
    const auto fcs = faces(msh, cl);
    for (size_t i = 0; i < fcs.size(); i++)
    {
        const auto fc = fcs[i];
        const auto n  = normal(msh, cl, fc);
        const auto fb = make_scalar_monomial_basis(msh, fc, facdeg);

        const auto qps_f = integrate(msh, fc, graddeg + facdeg);
        for (auto& qp : qps_f)
        {
            const vector_type f_phi      = fb.eval_functions(qp.point());
            const auto        g_phi      = gb.eval_functions(qp.point());
            const vector_type qp_g_phi_n = g_phi * (qp.weight() * n);

            gr_rhs.block(0, cbs + i * fbs, gbs, fbs) += priv::outer_product(qp_g_phi_n, f_phi);
        }
    }

    matrix_type oper = gr_lhs.ldlt().solve(gr_rhs);
    matrix_type data = gr_rhs.transpose() * oper;

    return std::make_pair(oper, data);
}
}

template<typename Mesh>
std::pair<Matrix<typename Mesh::coordinate_type, Dynamic, Dynamic>,
          Matrix<typename Mesh::coordinate_type, Dynamic, Dynamic>>
make_vector_hho_gradrec(const Mesh& msh, const typename Mesh::cell_type& cl, const hho_degree_info& di)
{
    const auto graddeg = di.grad_degree();
    const auto gb      = make_vector_monomial_basis(msh, cl, graddeg);

    return priv::make_vector_hho_gradrec_impl(msh, cl, di, gb);
}

template<typename Mesh, typename TensorField>
std::pair<Matrix<typename Mesh::coordinate_type, Dynamic, Dynamic>,
          Matrix<typename Mesh::coordinate_type, Dynamic, Dynamic>>
make_vector_hho_gradrec(const Mesh&                     msh,
                        const typename Mesh::cell_type& cl,
                        const hho_degree_info&          di,
                        const TensorField&              mfield)
{
    const auto gradrec = make_vector_hho_gradrec(msh, cl, di);

    const auto graddeg = di.grad_degree();
    const auto gb      = make_vector_monomial_basis(msh, cl, graddeg);

    const auto mass = make_mass_matrix(msh, cl, gb, mfield);
    const auto LHS  = gradrec.first.transpose() * mass * gradrec.first;

    return std::make_pair(gradrec.first, LHS);
}

template<typename Mesh>
std::pair<Matrix<typename Mesh::coordinate_type, Dynamic, Dynamic>,
          Matrix<typename Mesh::coordinate_type, Dynamic, Dynamic>>
make_vector_hho_gradrec_RT(const Mesh& msh, const typename Mesh::cell_type& cl, const hho_degree_info& di)
{
    const auto graddeg = di.grad_degree();
    const auto gb      = make_vector_monomial_basis_RT(msh, cl, graddeg);

    return make_vector_hho_gradrec_impl(msh, cl, di, gb);
}

template<typename Mesh, typename TensorField>
std::pair<Matrix<typename Mesh::coordinate_type, Dynamic, Dynamic>,
          Matrix<typename Mesh::coordinate_type, Dynamic, Dynamic>>
make_vector_hho_gradrec_RT(const Mesh&                     msh,
                           const typename Mesh::cell_type& cl,
                           const hho_degree_info&          di,
                           const TensorField&              mfield)
{
    const auto gradrec_RT = make_vector_hho_gradrec_RT(msh, cl, di);

    const auto graddeg = di.grad_degree();
    const auto gb      = make_vector_monomial_basis_RT(msh, cl, graddeg);

    const auto mass = make_mass_matrix(msh, cl, gb, mfield);
    const auto LHS  = gradrec_RT.first.transpose() * mass * gradrec_RT.first;

    return std::make_pair(gradrec_RT.first, LHS);
}

namespace priv
{
size_t
nb_lag(const size_t dim)
{
    size_t lag = 1;
    if (dim == 3)
        lag = 3;
    return lag;
}

template<typename Mesh, typename BasisCell>
std::pair<Matrix<typename Mesh::coordinate_type, Dynamic, Dynamic>,
          Matrix<typename Mesh::coordinate_type, Dynamic, Dynamic>>
make_vector_hho_symmetric_laplacian_impl_facezero(const Mesh&                     msh,
                                                        const typename Mesh::cell_type& cl,
                                                        const BasisCell&                cb)
{
    using T        = typename Mesh::coordinate_type;
    const size_t N = Mesh::dimension;

    const auto recdeg = 1;
    const auto celdeg = cb.degree();
    const auto facdeg = 0;

    const auto rb = make_vector_monomial_basis(msh, cl, recdeg);

    const auto rbs = vector_basis_size(recdeg, N, N);
    const auto cbs = cb.size();
    const auto fbs = vector_basis_size(facdeg, N - 1, N);

    const auto num_faces = howmany_faces(msh, cl);

    typedef Matrix<T, Dynamic, Dynamic> matrix_type;
    typedef Matrix<T, N, N>             gradient_type;
    typedef Matrix<T, Dynamic, N>       function_type;

    const size_t rbs_ho         = rbs - N;
    const size_t num_total_dofs = cbs + num_faces * fbs;
    const size_t nb_lag         = priv::nb_lag(N);

    matrix_type stiff  = matrix_type::Zero(rbs, rbs);
    matrix_type gr_lhs = matrix_type::Zero(rbs_ho + nb_lag, rbs_ho + nb_lag);
    matrix_type gr_rhs = matrix_type::Zero(rbs_ho + nb_lag, num_total_dofs);

    auto qps = integrate(msh, cl, 0);
    for (auto& qp : qps)
    {
        const auto dphi = rb.eval_sgradients(qp.point());
        const auto qp_dphi = priv::inner_product(qp.weight(), dphi);
        stiff += priv::outer_product(qp_dphi, dphi);
    }

    gr_lhs.block(0, 0, rbs_ho, rbs_ho) = stiff.block(N, N, rbs_ho, rbs_ho);

    const auto fcs = faces(msh, cl);
    for (size_t i = 0; i < fcs.size(); i++)
    {
        const auto fc = fcs[i];
        const auto n  = normal(msh, cl, fc);
        const auto fb = make_vector_monomial_basis(msh, fc, facdeg);

        const auto qps_f = integrate(msh, fc, 0);
        for (auto& qp : qps_f)
        {
            eigen_compatible_stdvector<gradient_type> r_dphi_tmp = rb.eval_sgradients(qp.point());
            auto                                      begin_iter = std::next(r_dphi_tmp.begin(), N);

            eigen_compatible_stdvector<gradient_type> r_dphi(rbs_ho);
            std::copy(begin_iter, r_dphi_tmp.end(), r_dphi.begin());

            const function_type f_phi    = fb.eval_functions(qp.point());
            const function_type qp_r_dphi_n = priv::inner_product(r_dphi, priv::inner_product(qp.weight(), n));
            gr_rhs.block(0, cbs + i * fbs, rbs_ho, fbs) += priv::outer_product(qp_r_dphi_n, f_phi);
        }
    }

    qps = integrate(msh, cl, recdeg);

    matrix_type rot = matrix_type::Zero(rbs, nb_lag);
    for (auto& qp : qps)
    {
        const auto rphi = rb.eval_curls(qp.point());
        rot += qp.weight() * rphi;
    }
    gr_lhs.block(0, rbs_ho, rbs_ho, nb_lag) += rot.bottomLeftCorner(rbs_ho, nb_lag);
    gr_lhs.block(rbs_ho, 0, nb_lag, rbs_ho) += rot.bottomLeftCorner(rbs_ho, nb_lag).transpose();

    // use LU solver because lhs is only symmetric and positive
    matrix_type sol  = gr_lhs.lu().solve(gr_rhs);
    matrix_type oper = sol.block(0, 0, rbs_ho, num_total_dofs);
    matrix_type gr   = gr_rhs.block(0, 0, rbs_ho, num_total_dofs);
    matrix_type data = gr.transpose() * oper;

    return std::make_pair(oper, data);
}

template<typename Mesh, typename BasisCell>
std::pair<Matrix<typename Mesh::coordinate_type, Dynamic, Dynamic>,
          Matrix<typename Mesh::coordinate_type, Dynamic, Dynamic>>
make_vector_hho_symmetric_laplacian_impl(const Mesh& msh, const typename Mesh::cell_type& cl, const BasisCell& cb, const hho_degree_info& di)
{
    using T        = typename Mesh::coordinate_type;
    const size_t N = Mesh::dimension;

    const auto recdeg = di.reconstruction_degree();
    const auto celdeg = cb.degree();
    const auto facdeg = di.face_degree();

    if (facdeg == 0)
    {
        return make_vector_hho_symmetric_laplacian_impl_facezero(msh, cl, cb);
    }

    const auto rb = make_vector_monomial_basis(msh, cl, recdeg);

    const auto rbs = vector_basis_size(recdeg, N, N);
    const auto cbs = cb.size();
    const auto fbs = vector_basis_size(facdeg, N - 1, N);

    const auto num_faces = howmany_faces(msh, cl);

    typedef Matrix<T, Dynamic, Dynamic> matrix_type;
    typedef Matrix<T, N, N>             gradient_type;
    typedef Matrix<T, Dynamic, N>       function_type;

    const size_t rbs_ho         = rbs - N;
    const size_t num_total_dofs = cbs + num_faces * fbs;
    const size_t nb_lag         = priv::nb_lag(N);

    matrix_type stiff  = matrix_type::Zero(rbs, rbs);
    matrix_type gr_lhs = matrix_type::Zero(rbs_ho + nb_lag, rbs_ho + nb_lag);
    matrix_type gr_rhs = matrix_type::Zero(rbs_ho + nb_lag, num_total_dofs);

    const auto qps = integrate(msh, cl, 2 * (recdeg - 1));
    for (auto& qp : qps)
    {
        const auto dphi = rb.eval_sgradients(qp.point());
        const auto qp_dphi = priv::inner_product(qp.weight(), dphi);
        stiff += priv::outer_product(qp_dphi, dphi);
    }

    gr_lhs.block(0, 0, rbs_ho, rbs_ho) = stiff.block(N, N, rbs_ho, rbs_ho);
    gr_rhs.block(0, 0, rbs_ho, cbs) = stiff.block(N, 0, rbs_ho, cbs);

    const auto fcs = faces(msh, cl);
    for (size_t i = 0; i < fcs.size(); i++)
    {
        const auto fc = fcs[i];
        const auto n  = normal(msh, cl, fc);
        const auto fb = make_vector_monomial_basis(msh, fc, facdeg);

        const auto qps_f = integrate(msh, fc, std::max(facdeg, celdeg) + recdeg - 1);
        for (auto& qp : qps_f)
        {
            eigen_compatible_stdvector<gradient_type> r_dphi_tmp = rb.eval_sgradients(qp.point());

            auto  begin_iter = std::next(r_dphi_tmp.begin(), N);
            eigen_compatible_stdvector<gradient_type> r_dphi(rbs_ho);
            std::copy(begin_iter, r_dphi_tmp.end(), r_dphi.begin());

            const function_type c_phi    = cb.eval_functions(qp.point());
            const function_type f_phi    = fb.eval_functions(qp.point());
            const function_type qp_r_dphi_n = qp.weight() * priv::inner_product(r_dphi, n);
            gr_rhs.block(0, cbs + i * fbs, rbs_ho, fbs) += priv::outer_product(qp_r_dphi_n, f_phi);
            gr_rhs.block(0, 0, rbs_ho, cbs) -= priv::outer_product(qp_r_dphi_n, c_phi);
        }
    }

    const auto qps_2 = integrate(msh, cl, recdeg);

    matrix_type rot = matrix_type::Zero(rbs, nb_lag);
    for (auto& qp : qps_2)
    {
        const auto rphi = rb.eval_curls(qp.point());
        rot += qp.weight() * rphi;
    }
    gr_lhs.block(0, rbs_ho, rbs_ho, nb_lag) += rot.bottomLeftCorner(rbs_ho, nb_lag);
    gr_lhs.block(rbs_ho, 0, nb_lag, rbs_ho) += rot.bottomLeftCorner(rbs_ho, nb_lag).transpose();

    // use LU solver because lhs is only symmetric and positive
    matrix_type sol  = gr_lhs.lu().solve(gr_rhs);
    matrix_type oper = sol.block(0, 0, rbs_ho, num_total_dofs);
    matrix_type gr   = gr_rhs.block(0, 0, rbs_ho, num_total_dofs);
    matrix_type data = gr.transpose() * oper;

    return std::make_pair(oper, data);
}
}


template<typename Mesh>
std::pair<   Matrix<typename Mesh::coordinate_type, Dynamic, Dynamic>,
             Matrix<typename Mesh::coordinate_type, Dynamic, Dynamic>  >
make_vector_hho_symmetric_laplacian(const Mesh& msh,
                          const typename Mesh::cell_type& cl,
                          const hho_degree_info& di)
{
    const auto cb = make_vector_monomial_basis(msh, cl, di.cell_degree());

    return priv::make_vector_hho_symmetric_laplacian_impl(msh, cl, cb, di);
}

template<typename Mesh>
std::pair<Matrix<typename Mesh::coordinate_type, Dynamic, Dynamic>,
          Matrix<typename Mesh::coordinate_type, Dynamic, Dynamic>>
make_matrix_symmetric_gradrec(const Mesh&                     msh,
                              const typename Mesh::cell_type& cl,
                              const hho_degree_info&          di)
{
   using T        = typename Mesh::coordinate_type;
   typedef Matrix<T, Dynamic, Dynamic> matrix_type;

   const size_t N = Mesh::dimension;

   const auto graddeg = di.grad_degree();
   const auto celdeg  = di.cell_degree();
   const auto facdeg  = di.face_degree();

   const auto gb = make_sym_matrix_monomial_basis(msh, cl, graddeg);
   const auto cb = make_vector_monomial_basis(msh, cl, celdeg);

   const auto gbs = sym_matrix_basis_size(graddeg, Mesh::dimension, Mesh::dimension);
   const auto cbs = vector_basis_size(celdeg, Mesh::dimension, Mesh::dimension);
   const auto fbs = vector_basis_size(facdeg, Mesh::dimension - 1, Mesh::dimension);

   const auto num_faces = howmany_faces(msh, cl);

   matrix_type gr_lhs = matrix_type::Zero(gbs, gbs);
   matrix_type gr_rhs = matrix_type::Zero(gbs, cbs + num_faces * fbs);

   // this is very costly to build it
   const auto qps = integrate(msh, cl, 2 * graddeg);

   size_t dec = 0;
    if (N == 3)
        dec = 6;
    else if (N == 2)
        dec = 3;
    else
        std::logic_error("Expected 3 >= dim > 1");

    for (auto& qp : qps)
    {
        const auto gphi = gb.eval_functions(qp.point());

        for (size_t j = 0; j < gbs; j++)
        {
            const auto qp_gphi_j = priv::inner_product(qp.weight(), gphi[j]);
            for (size_t i = j; i < gbs; i += dec)
                gr_lhs(i, j) += priv::inner_product(gphi[i], qp_gphi_j);
        }
    }

   // upper part
    for (size_t j = 0; j < gbs; j++)
        for (size_t i = 0; i < j; i++)
            gr_lhs(i, j) = gr_lhs(j, i);

    // compute rhs
    if (celdeg > 0)
    {
        const auto qpc = integrate(msh, cl, graddeg + celdeg - 1);
        for (auto& qp : qpc)
        {
            const auto gphi    = gb.eval_functions(qp.point());
            const auto dphi    = cb.eval_sgradients(qp.point());
            const auto qp_dphi = priv::inner_product(qp.weight(), dphi);

            gr_rhs.block(0, 0, gbs, cbs) += priv::outer_product(gphi, qp_dphi);

        } // end qp
    }

    const auto fcs = faces(msh, cl);
    for (size_t i = 0; i < fcs.size(); i++)
    {
        const auto fc = fcs[i];
        const auto n  = normal(msh, cl, fc);
        const auto fb = make_vector_monomial_basis(msh, fc, facdeg);

        const auto qps_f = integrate(msh, fc, graddeg + std::max(celdeg, facdeg));
        for (auto& qp : qps_f)
        {
            const auto cphi = cb.eval_functions(qp.point());
            const auto gphi = gb.eval_functions(qp.point());
            const auto fphi = fb.eval_functions(qp.point());

            const auto qp_gphi_n = priv::inner_product(gphi, priv::inner_product(qp.weight(), n));
            gr_rhs.block(0, cbs + i * fbs, gbs, fbs) += priv::outer_product(qp_gphi_n, fphi);
            gr_rhs.block(0, 0, gbs, cbs) -= priv::outer_product(qp_gphi_n, cphi);
        }
    }

    matrix_type oper = gr_lhs.ldlt().solve(gr_rhs);
    matrix_type data = gr_rhs.transpose() * oper;

    return std::make_pair(oper, data);
}

template<typename Mesh>
std::pair<Matrix<typename Mesh::coordinate_type, Dynamic, Dynamic>,
          Matrix<typename Mesh::coordinate_type, Dynamic, Dynamic>>
make_matrix_symmetric_gradrec_RT(const Mesh& msh, const typename Mesh::cell_type& cl, const hho_degree_info& di)
{
    using T = typename Mesh::coordinate_type;
    typedef Matrix<T, Dynamic, Dynamic> matrix_type;

    const size_t N = Mesh::dimension;

    const auto graddeg = di.grad_degree();
    const auto celdeg  = di.cell_degree();
    const auto facdeg  = di.face_degree();

    const auto gb = make_sym_matrix_monomial_basis_RT(msh, cl, graddeg);
    const auto cb = make_vector_monomial_basis(msh, cl, celdeg);

    const auto gbs = sym_matrix_basis_size_RT(graddeg, Mesh::dimension, Mesh::dimension);
    const auto cbs = vector_basis_size(celdeg, Mesh::dimension, Mesh::dimension);
    const auto fbs = vector_basis_size(facdeg, Mesh::dimension - 1, Mesh::dimension);

    const auto num_faces = howmany_faces(msh, cl);

    const matrix_type gr_lhs = make_mass_matrix(msh, cl, gb);
    matrix_type gr_rhs = matrix_type::Zero(gbs, cbs + num_faces * fbs);

    // compute rhs
    if (celdeg > 0)
    {
        const auto qpc = integrate(msh, cl, graddeg + celdeg - 1);
        for (auto& qp : qpc)
        {
            const auto gphi = gb.eval_functions(qp.point());
            const auto dphi = cb.eval_sgradients(qp.point());
            const auto qp_dphi = priv::inner_product(qp.weight(), dphi);

            gr_rhs.block(0, 0, gbs, cbs) += priv::outer_product(gphi, qp_dphi);

        } // end qp
    }

    const auto fcs = faces(msh, cl);
    for (size_t i = 0; i < fcs.size(); i++)
    {
        const auto fc = fcs[i];
        const auto n  = normal(msh, cl, fc);
        const auto fb = make_vector_monomial_basis(msh, fc, facdeg);

        const auto qps_f = integrate(msh, fc, graddeg + std::max(celdeg, facdeg));
        for (auto& qp : qps_f)
        {
            const auto cphi = cb.eval_functions(qp.point());
            const auto gphi = gb.eval_functions(qp.point());
            const auto fphi = fb.eval_functions(qp.point());

            const auto qp_gphi_n = priv::inner_product(gphi, priv::inner_product(qp.weight(), n));
            gr_rhs.block(0, cbs + i * fbs, gbs, fbs) += priv::outer_product(qp_gphi_n, fphi);
            gr_rhs.block(0, 0, gbs, cbs) -= priv::outer_product(qp_gphi_n, cphi);
        }
    }

    matrix_type oper = gr_lhs.ldlt().solve(gr_rhs);
    matrix_type data = gr_rhs.transpose() * oper;

    return std::make_pair(oper, data);
}

template<typename Mesh>
std::pair<   Matrix<typename Mesh::coordinate_type, Dynamic, Dynamic>,
             Matrix<typename Mesh::coordinate_type, Dynamic, Dynamic>  >
make_hho_divergence_reconstruction(const Mesh& msh, const typename Mesh::cell_type& cl,
                                   const hho_degree_info& di)
{
    using T = typename Mesh::coordinate_type;
    typedef Matrix<T, Dynamic, Dynamic> matrix_type;

    auto cbas_s = make_scalar_monomial_basis(msh, cl, di.face_degree());

    const auto dr_lhs = make_mass_matrix(msh, cl, cbas_s);
    const auto dr_rhs = make_hho_divergence_reconstruction_rhs(msh, cl, di);

    matrix_type oper = dr_lhs.ldlt().solve(dr_rhs);
    matrix_type data = dr_rhs.transpose() * oper;

    return std::make_pair(oper, data);
}

template<typename Mesh>
Matrix<typename Mesh::coordinate_type, Dynamic, Dynamic>
make_hho_divergence_reconstruction_rhs(const Mesh& msh, const typename Mesh::cell_type& cl,
                                   const hho_degree_info& di)
{
    using T = typename Mesh::coordinate_type;
    typedef Matrix<T, Dynamic, Dynamic> matrix_type;

    const auto celdeg = di.cell_degree();
    const auto facdeg = di.face_degree();
    const auto recdeg = di.face_degree();

    const auto cbas_v = make_vector_monomial_basis(msh, cl, celdeg);
    const auto cbas_s = make_scalar_monomial_basis(msh, cl, recdeg);

    const auto rbs = scalar_basis_size(recdeg, Mesh::dimension);
    const auto cbs = vector_basis_size(celdeg, Mesh::dimension, Mesh::dimension);
    const auto fbs = vector_basis_size(facdeg, Mesh::dimension - 1, Mesh::dimension);

    const auto num_faces = howmany_faces(msh, cl);

    matrix_type dr_rhs = matrix_type::Zero(rbs, cbs + num_faces*fbs);

    if(recdeg > 0)
    {
        const auto qps = integrate(msh, cl, celdeg + recdeg - 1);
        for (auto& qp : qps)
        {
            const auto s_dphi = cbas_s.eval_gradients(qp.point());
            const auto v_phi  = cbas_v.eval_functions(qp.point());

            dr_rhs.block(0, 0, rbs, cbs) -= qp.weight() * priv::outer_product(s_dphi, v_phi);
        }
    }

    const auto fcs = faces(msh, cl);
    for (size_t i = 0; i < fcs.size(); i++)
    {
        const auto fc     = fcs[i];
        const auto n      = normal(msh, cl, fc);
        const auto fbas_v = make_vector_monomial_basis(msh, fc, facdeg);

        const auto qps_f = integrate(msh, fc, facdeg + recdeg);
        for (auto& qp : qps_f)
        {
            const auto s_phi = cbas_s.eval_functions(qp.point());
            const auto f_phi = fbas_v.eval_functions(qp.point());

            const auto qp_f_phi_n = priv::inner_product(f_phi, priv::inner_product(qp.weight(), n));
            dr_rhs.block(0, cbs + i * fbs, rbs, fbs) += priv::outer_product(s_phi, qp_f_phi_n);
        }
    }

    return dr_rhs;
}

// we compute the stabilisation 1/h_F(uF-pi^k_F(uT), vF-pi^k_F(vT))_F
template<typename Mesh>
Matrix<typename Mesh::coordinate_type, Dynamic, Dynamic>
make_scalar_hdg_stabilization(const Mesh& msh, const typename Mesh::cell_type& cl, const hho_degree_info& di)
{
    using T = typename Mesh::coordinate_type;
    typedef Matrix<T, Dynamic, Dynamic> matrix_type;

    const auto celdeg = di.cell_degree();
    const auto facdeg = di.face_degree();

    const auto cbs = scalar_basis_size(celdeg, Mesh::dimension);
    const auto fbs = scalar_basis_size(facdeg, Mesh::dimension - 1);

    const auto num_faces = howmany_faces(msh, cl);
    const auto total_dofs = cbs + num_faces * fbs;

    matrix_type       data = matrix_type::Zero(total_dofs, total_dofs);
    const matrix_type If   = matrix_type::Identity(fbs, fbs);

    auto cb = make_scalar_monomial_basis(msh, cl, celdeg);
    const auto fcs = faces(msh, cl);

    for (size_t i = 0; i < num_faces; i++)
    {
        const auto fc = fcs[i];
        const auto h  = diameter(msh, fc);
        auto fb = make_scalar_monomial_basis(msh, fc, facdeg);

        matrix_type oper  = matrix_type::Zero(fbs, total_dofs);
        matrix_type tr    = matrix_type::Zero(fbs, total_dofs);
        matrix_type mass  = make_mass_matrix(msh, fc, fb);
        matrix_type trace = matrix_type::Zero(fbs, cbs);

        oper.block(0, cbs + i  * fbs, fbs, fbs) = -If;

        const auto qps = integrate(msh, fc, facdeg + celdeg);
        for (auto& qp : qps)
        {
            const auto c_phi = cb.eval_functions(qp.point());
            const auto f_phi = fb.eval_functions(qp.point());

            assert(c_phi.rows() == cbs);
            assert(f_phi.rows() == fbs);
            assert(c_phi.cols() == f_phi.cols());

            trace += priv::outer_product(priv::inner_product(qp.weight(), f_phi), c_phi);
        }

        tr.block(0, cbs + i * fbs, fbs, fbs) = -mass;
        tr.block(0, 0, fbs, cbs) = trace;

        oper.block(0, 0, fbs, cbs) = mass.ldlt().solve(trace);
        data += oper.transpose() * tr * (1./h);
    }

    return data;
}

<<<<<<< HEAD
template<typename T, int M, int N>
T estimate_conditioning(const Matrix<T,M,N>& m)
{
    Eigen::JacobiSVD< Matrix<T,M,N> > svd(m);
    T sigma_max = svd.singularValues()(0);
    T sigma_min = svd.singularValues()(svd.singularValues().size()-1);
    T cond =  sigma_max / sigma_min;
    return cond;
}


template<typename Mesh, typename T>
auto
diffusion_static_condensation_compute(const Mesh& msh,
        const typename Mesh::cell_type& cl, const hho_degree_info hdi,
        const typename Eigen::Matrix<T, Eigen::Dynamic, Eigen::Dynamic>& local_mat,
        const typename Eigen::Matrix<T, Eigen::Dynamic, 1>& cell_rhs)
{
    using matrix_type = Eigen::Matrix<T, Eigen::Dynamic, Eigen::Dynamic>;
    using vector_type = Eigen::Matrix<T, Eigen::Dynamic, 1>;

    auto cell_degree = hdi.cell_degree();
    auto face_degree = hdi.face_degree();
    auto num_cell_dofs = scalar_basis_size(cell_degree, Mesh::dimension);
    auto num_face_dofs = scalar_basis_size(face_degree, Mesh::dimension-1);

    auto fcs = faces(msh, cl);
    auto num_faces = fcs.size();

    assert(local_mat.rows() == local_mat.cols());
    assert(local_mat.cols() == num_cell_dofs + num_faces*num_face_dofs);
    assert(cell_rhs.rows() == num_cell_dofs);

    size_t cell_size = num_cell_dofs;
    size_t face_size = num_face_dofs * num_faces;

    matrix_type K_TT = local_mat.topLeftCorner(cell_size, cell_size);
    matrix_type K_TF = local_mat.topRightCorner(cell_size, face_size);
    matrix_type K_FT = local_mat.bottomLeftCorner(face_size, cell_size);
    matrix_type K_FF = local_mat.bottomRightCorner(face_size, face_size);

    assert(K_TT.cols() == cell_size);
    assert(K_TT.cols() + K_TF.cols() == local_mat.cols());
    assert(K_TT.rows() + K_FT.rows() == local_mat.rows());
    assert(K_TF.rows() + K_FF.rows() == local_mat.rows());
    assert(K_FT.cols() + K_FF.cols() == local_mat.cols());

    auto K_TT_ldlt = K_TT.ldlt();
    matrix_type AL = K_TT_ldlt.solve(K_TF);
    vector_type bL = K_TT_ldlt.solve(cell_rhs);

    matrix_type AC = K_FF - K_FT * AL;
    vector_type bC = /* no projection on faces, eqn. 26*/ - K_FT * bL;

    return std::make_pair(AC, bC);
}

template<typename Mesh, typename T>
std::pair< typename Eigen::Matrix<T, Eigen::Dynamic, Eigen::Dynamic>,
            typename Eigen::Matrix<T, Eigen::Dynamic, 1>>
diffusion_static_condensation_compute_full(const Mesh& msh,
        const typename Mesh::cell_type& cl, const hho_degree_info hdi,
        const typename Eigen::Matrix<T, Eigen::Dynamic, Eigen::Dynamic>& local_mat,
        const typename Eigen::Matrix<T, Eigen::Dynamic, 1>& rhs)
{
    using matrix_type = Eigen::Matrix<T, Eigen::Dynamic, Eigen::Dynamic>;
    using vector_type = Eigen::Matrix<T, Eigen::Dynamic, 1>;

    auto cell_degree = hdi.cell_degree();
    auto face_degree = hdi.face_degree();
    auto num_cell_dofs = scalar_basis_size(cell_degree, Mesh::dimension);
    auto num_face_dofs = scalar_basis_size(face_degree, Mesh::dimension-1);

    auto fcs = faces(msh, cl);
    auto num_faces = fcs.size();

    assert(local_mat.rows() == local_mat.cols());
    assert(local_mat.cols() == num_cell_dofs + num_faces*num_face_dofs);
    assert(rhs.rows() == num_cell_dofs + num_faces*num_face_dofs);

    size_t cell_size = num_cell_dofs;
    size_t face_size = num_face_dofs * num_faces;

    matrix_type K_TT = local_mat.topLeftCorner(cell_size, cell_size);
    matrix_type K_TF = local_mat.topRightCorner(cell_size, face_size);
    matrix_type K_FT = local_mat.bottomLeftCorner(face_size, cell_size);
    matrix_type K_FF = local_mat.bottomRightCorner(face_size, face_size);

    assert(K_TT.cols() == cell_size);
    assert(K_TT.cols() + K_TF.cols() == local_mat.cols());
    assert(K_TT.rows() + K_FT.rows() == local_mat.rows());
    assert(K_TF.rows() + K_FF.rows() == local_mat.rows());
    assert(K_FT.cols() + K_FF.cols() == local_mat.cols());

    vector_type cell_rhs = rhs.block(0, 0, num_cell_dofs, 1);
    vector_type face_rhs = rhs.block(num_cell_dofs, 0, num_faces*num_face_dofs, 1);

    auto K_TT_ldlt = K_TT.ldlt();
    matrix_type AL = K_TT_ldlt.solve(K_TF);
    vector_type bL = K_TT_ldlt.solve(cell_rhs);

    matrix_type AC = K_FF - K_FT * AL;
    vector_type bC = /* no projection on faces, eqn. 26*/face_rhs - K_FT * bL;

    return std::make_pair(AC, bC);
}

template<typename Mesh, typename T>
auto
diffusion_static_condensation_compute_vector(const Mesh& msh,
        const typename Mesh::cell_type& cl, const hho_degree_info hdi,
        const typename Eigen::Matrix<T, Eigen::Dynamic, Eigen::Dynamic>& local_mat,
        const typename Eigen::Matrix<T, Eigen::Dynamic, 1>& cell_rhs)
{
    using matrix_type = Eigen::Matrix<T, Eigen::Dynamic, Eigen::Dynamic>;
    using vector_type = Eigen::Matrix<T, Eigen::Dynamic, 1>;

    auto cell_degree = hdi.cell_degree();
    auto face_degree = hdi.face_degree();
    auto num_cell_dofs = vector_basis_size(cell_degree, Mesh::dimension, Mesh::dimension);
    auto num_face_dofs = vector_basis_size(face_degree, Mesh::dimension-1, Mesh::dimension);

    auto fcs = faces(msh, cl);
    auto num_faces = fcs.size();

    assert(local_mat.rows() == local_mat.cols());
    assert(local_mat.cols() == num_cell_dofs + num_faces*num_face_dofs);
    assert(cell_rhs.rows() == num_cell_dofs);

    size_t cell_size = num_cell_dofs;
    size_t face_size = num_face_dofs * num_faces;

    matrix_type K_TT = local_mat.topLeftCorner(cell_size, cell_size);
    matrix_type K_TF = local_mat.topRightCorner(cell_size, face_size);
    matrix_type K_FT = local_mat.bottomLeftCorner(face_size, cell_size);
    matrix_type K_FF = local_mat.bottomRightCorner(face_size, face_size);

    assert(K_TT.cols() == cell_size);
    assert(K_TT.cols() + K_TF.cols() == local_mat.cols());
    assert(K_TT.rows() + K_FT.rows() == local_mat.rows());
    assert(K_TF.rows() + K_FF.rows() == local_mat.rows());
    assert(K_FT.cols() + K_FF.cols() == local_mat.cols());

    auto K_TT_ldlt = K_TT.ldlt();
    matrix_type AL = K_TT_ldlt.solve(K_TF);
    vector_type bL = K_TT_ldlt.solve(cell_rhs);

    matrix_type AC = K_FF - K_FT * AL;
    vector_type bC = /* no projection on faces, eqn. 26*/ - K_FT * bL;

    return std::make_pair(AC, bC);
}

template<typename Mesh, typename T>
auto
diffusion_static_condensation_compute_vector_full(const Mesh& msh,
        const typename Mesh::cell_type& cl, const hho_degree_info hdi,
        const typename Eigen::Matrix<T, Eigen::Dynamic, Eigen::Dynamic>& local_mat,
        const typename Eigen::Matrix<T, Eigen::Dynamic, 1>& rhs)
{
    using matrix_type = Eigen::Matrix<T, Eigen::Dynamic, Eigen::Dynamic>;
    using vector_type = Eigen::Matrix<T, Eigen::Dynamic, 1>;

    auto cell_degree = hdi.cell_degree();
    auto face_degree = hdi.face_degree();
    auto num_cell_dofs = vector_basis_size(cell_degree, Mesh::dimension, Mesh::dimension);
    auto num_face_dofs = vector_basis_size(face_degree, Mesh::dimension-1, Mesh::dimension);

    auto fcs = faces(msh, cl);
    auto num_faces = fcs.size();

    assert(local_mat.rows() == local_mat.cols());
    assert(local_mat.cols() == num_cell_dofs + num_faces*num_face_dofs);

    size_t cell_size = num_cell_dofs;
    size_t face_size = num_face_dofs * num_faces;

    matrix_type K_TT = local_mat.topLeftCorner(cell_size, cell_size);
    matrix_type K_TF = local_mat.topRightCorner(cell_size, face_size);
    matrix_type K_FT = local_mat.bottomLeftCorner(face_size, cell_size);
    matrix_type K_FF = local_mat.bottomRightCorner(face_size, face_size);

    assert(K_TT.cols() == cell_size);
    assert(K_TT.cols() + K_TF.cols() == local_mat.cols());
    assert(K_TT.rows() + K_FT.rows() == local_mat.rows());
    assert(K_TF.rows() + K_FF.rows() == local_mat.rows());
    assert(K_FT.cols() + K_FF.cols() == local_mat.cols());
    assert((rhs.rows() == cell_size) || (rhs.rows() == cell_size + num_faces*num_face_dofs));

    vector_type cell_rhs = rhs.block(0, 0, num_cell_dofs, 1);
    vector_type face_rhs = vector_type::Zero(face_size);
    if(rhs.cols() ==  num_cell_dofs + num_faces*num_face_dofs)
        face_rhs = rhs.block(num_cell_dofs, 0, num_faces*num_face_dofs, 1);

    auto K_TT_ldlt = K_TT.ldlt();
    matrix_type AL = K_TT_ldlt.solve(K_TF);
    vector_type bL = K_TT_ldlt.solve(cell_rhs);

    matrix_type AC = K_FF - K_FT * AL;
    vector_type bC = /* no projection on faces, eqn. 26*/face_rhs - K_FT * bL;

    return std::make_pair(AC, bC);
}

=======
// we compute the stabilisation 1/h_F(uF-uT, vF-vT)_F
>>>>>>> e63a0205
template<typename Mesh>
Matrix<typename Mesh::coordinate_type, Dynamic, Dynamic>
make_scalar_dg_stabilization(const Mesh& msh, const typename Mesh::cell_type& cl, const hho_degree_info& di)
{
    using T = typename Mesh::coordinate_type;
    typedef Matrix<T, Dynamic, Dynamic> matrix_type;

    const auto celdeg = di.cell_degree();
    const auto facdeg = di.face_degree();

    const auto cbs = scalar_basis_size(celdeg, Mesh::dimension);
    const auto fbs = scalar_basis_size(facdeg, Mesh::dimension - 1);

    const auto num_faces  = howmany_faces(msh, cl);
    const auto total_dofs = cbs + num_faces * fbs;

    matrix_type data = matrix_type::Zero(total_dofs, total_dofs);

    auto cb = make_scalar_monomial_basis(msh, cl, celdeg);

    const auto fcs = faces(msh, cl);

    for (size_t i = 0; i < num_faces; i++)
    {
        const auto fc = fcs[i];
        const auto hf = diameter(msh, fc);
        auto       fb = make_scalar_monomial_basis(msh, fc, facdeg);

        matrix_type mass_F = make_mass_matrix(msh, fc, fb);
        matrix_type mass_T = make_mass_matrix(msh, fc, cb);
        matrix_type trace  = matrix_type::Zero(fbs, cbs);

        const auto qps = integrate(msh, fc, facdeg + celdeg);
        for (auto& qp : qps)
        {
            const auto c_phi = cb.eval_functions(qp.point());
            const auto f_phi = fb.eval_functions(qp.point());

            trace += priv::outer_product(priv::inner_product(qp.weight(), f_phi), c_phi);
        }

        const auto offset = cbs + i * fbs;

        data.block(0, 0, cbs, cbs) += mass_T / hf;
        data.block(offset, offset, fbs, fbs) += mass_F / hf;
        data.block(0, offset, cbs, fbs) -= trace.transpose() / hf;
        data.block(offset, 0, fbs, cbs) -= trace / hf;
    }

    return data;
}

template<typename Mesh>
Matrix<typename Mesh::coordinate_type, Dynamic, Dynamic>
make_scalar_hho_stabilization(const Mesh&                                                     msh,
                              const typename Mesh::cell_type&                                 cl,
                              const Matrix<typename Mesh::coordinate_type, Dynamic, Dynamic>& reconstruction,
                              const hho_degree_info&                                          di)
{
    using T = typename Mesh::coordinate_type;
    typedef Matrix<T, Dynamic, Dynamic> matrix_type;

    const auto recdeg = di.reconstruction_degree();
    const auto celdeg = di.cell_degree();
    const auto facdeg = di.face_degree();

    const auto rbs = scalar_basis_size(recdeg, Mesh::dimension);
    const auto cbs = scalar_basis_size(celdeg, Mesh::dimension);
    const auto fbs = scalar_basis_size(facdeg, Mesh::dimension - 1);

    const auto cb = make_scalar_monomial_basis(msh, cl, recdeg);

    const matrix_type mass_mat = make_mass_matrix(msh, cl, cb);

    // Build \pi_F^k (v_F - P_T^K v) equations (21) and (22)

    // Step 1: compute \pi_T^k p_T^k v (third term).
    const matrix_type M1    = mass_mat.block(0, 0, cbs, cbs);
    const matrix_type M2    = mass_mat.block(0, 1, cbs, rbs - 1);
    matrix_type       proj1 = -M1.ldlt().solve(M2 * reconstruction);

    assert(M2.cols() == reconstruction.rows());

    // Step 2: v_T - \pi_T^k p_T^k v (first term minus third term)
    proj1.block(0, 0, cbs, cbs) += matrix_type::Identity(cbs, cbs);

    const auto fcs       = faces(msh, cl);
    const auto num_faces = fcs.size();

    matrix_type data = matrix_type::Zero(cbs + num_faces * fbs, cbs + num_faces * fbs);

    // Step 3: project on faces (eqn. 21)
    for (size_t face_i = 0; face_i < num_faces; face_i++)
    {
        const auto fc = fcs[face_i];
        const auto hf = diameter(msh, fc);
        auto       fb = make_scalar_monomial_basis(msh, fc, facdeg);

        matrix_type face_mass_matrix  = make_mass_matrix(msh, fc, fb);
        matrix_type face_trace_matrix = matrix_type::Zero(fbs, rbs);

        const auto face_quadpoints = integrate(msh, fc, recdeg + facdeg);
        for (auto& qp : face_quadpoints)
        {
            const auto        f_phi   = fb.eval_functions(qp.point());
            const auto        c_phi   = cb.eval_functions(qp.point());
            face_trace_matrix += priv::outer_product(priv::inner_product(qp.weight(), f_phi), c_phi);
        }

        LLT<matrix_type> piKF;
        piKF.compute(face_mass_matrix);

        // Step 3a: \pi_F^k( v_F - p_T^k v )
        const matrix_type MR1 = face_trace_matrix.block(0, 1, fbs, rbs - 1);

        matrix_type       proj2 = piKF.solve(MR1 * reconstruction);
        proj2.block(0, cbs + face_i * fbs, fbs, fbs) -= matrix_type::Identity(fbs, fbs);

        // Step 3b: \pi_F^k( v_T - \pi_T^k p_T^k v )
        const matrix_type MR2   = face_trace_matrix.block(0, 0, fbs, cbs);
        const matrix_type proj3 = piKF.solve(MR2 * proj1);
        const matrix_type BRF   = proj2 + proj3;

        data += BRF.transpose() * face_mass_matrix * BRF / hf;
    }

    return data;
}

template<typename Mesh>
Matrix<typename Mesh::coordinate_type, Dynamic, Dynamic>
make_vector_hho_stabilization(const Mesh&                                                     msh,
                              const typename Mesh::cell_type&                                 cl,
                              const Matrix<typename Mesh::coordinate_type, Dynamic, Dynamic>& reconstruction,
                              const hho_degree_info&                                          di)
{
    using T = typename Mesh::coordinate_type;
    typedef Matrix<T, Dynamic, Dynamic> matrix_type;

    const auto recdeg = di.reconstruction_degree();
    const auto celdeg = di.cell_degree();
    const auto facdeg = di.face_degree();

    const auto rbs = vector_basis_size(recdeg, Mesh::dimension, Mesh::dimension);
    const auto cbs = vector_basis_size(celdeg, Mesh::dimension, Mesh::dimension);
    const auto fbs = vector_basis_size(facdeg, Mesh::dimension - 1, Mesh::dimension);

    const size_t N = Mesh::dimension;

    auto cb = make_vector_monomial_basis(msh, cl, recdeg);

    const matrix_type mass_mat = make_mass_matrix(msh, cl, cb);

    // Build \pi_F^k (v_F - P_T^K v) equations (21) and (22)

    // Step 1: compute \pi_T^k p_T^k v (third term).
    const matrix_type M1    = mass_mat.block(0, 0, cbs, cbs);
    const matrix_type M2    = mass_mat.block(0, N, cbs, rbs - N);
    matrix_type       proj1 = -M1.ldlt().solve(M2 * reconstruction);

    assert(M2.cols() == reconstruction.rows());

    // Step 2: v_T - \pi_T^k p_T^k v (first term minus third term)
    proj1.block(0, 0, cbs, cbs) += matrix_type::Identity(cbs, cbs);

    const auto fcs       = faces(msh, cl);
    const auto num_faces = fcs.size();

    matrix_type data = matrix_type::Zero(cbs + num_faces * fbs, cbs + num_faces * fbs);

    // Step 3: project on faces (eqn. 21)
    for (size_t face_i = 0; face_i < num_faces; face_i++)
    {
        const auto fc = fcs[face_i];
        const auto hf = diameter(msh, fc);
        auto       fb = make_vector_monomial_basis(msh, fc, facdeg);

        matrix_type face_mass_matrix  = make_mass_matrix(msh, fc, fb);
        matrix_type face_trace_matrix = matrix_type::Zero(fbs, rbs);

        const auto face_quadpoints = integrate(msh, fc, recdeg + facdeg);
        for (auto& qp : face_quadpoints)
        {
            const auto        f_phi   = fb.eval_functions(qp.point());
            const auto        c_phi   = cb.eval_functions(qp.point());
            face_trace_matrix += priv::outer_product(priv::inner_product(qp.weight(), f_phi), c_phi);
        }

        LLT<matrix_type> piKF;
        piKF.compute(face_mass_matrix);

        // Step 3a: \pi_F^k( v_F - p_T^k v )
        const matrix_type MR1 = face_trace_matrix.block(0, N, fbs, rbs - N);

        matrix_type       proj2 = piKF.solve(MR1 * reconstruction);
        proj2.block(0, cbs + face_i * fbs, fbs, fbs) -= matrix_type::Identity(fbs, fbs);

        // Step 3b: \pi_F^k( v_T - \pi_T^k p_T^k v )
        const matrix_type MR2   = face_trace_matrix.block(0, 0, fbs, cbs);
        const matrix_type proj3 = piKF.solve(MR2 * proj1);
        const matrix_type BRF   = proj2 + proj3;

        data += BRF.transpose() * face_mass_matrix * BRF / hf;
    }

    return data;
}

namespace priv
{
// static condensation
template<typename Mesh, typename T>
auto
static_condensation_impl(const Mesh&                                                      msh,
                         const typename Mesh::cell_type&                                  cl,
                         const typename Eigen::Matrix<T, Eigen::Dynamic, Eigen::Dynamic>& lhs,
                         const typename Eigen::Matrix<T, Eigen::Dynamic, 1>&              rhs,
                         const size_t                                                     num_cell_dofs,
                         const size_t                                                     num_face_dofs)
{
    using matrix_type = Eigen::Matrix<T, Eigen::Dynamic, Eigen::Dynamic>;
    using vector_type = Eigen::Matrix<T, Eigen::Dynamic, 1>;

    const auto fcs            = faces(msh, cl);
    const auto num_faces      = fcs.size();
    const auto num_faces_dofs = num_faces * num_face_dofs;
    const auto num_total_dofs = num_cell_dofs + num_faces_dofs;

    assert(lhs.rows() == lhs.cols());
    assert(lhs.cols() == num_total_dofs);

    if ((rhs.size() != num_cell_dofs) && (rhs.size() != num_total_dofs))
    {
        throw std::invalid_argument("static condensation: incorrect size of the rhs");
    }

    const matrix_type K_TT = lhs.topLeftCorner(num_cell_dofs, num_cell_dofs);
    const matrix_type K_TF = lhs.topRightCorner(num_cell_dofs, num_faces_dofs);
    const matrix_type K_FT = lhs.bottomLeftCorner(num_faces_dofs, num_cell_dofs);
    const matrix_type K_FF = lhs.bottomRightCorner(num_faces_dofs, num_faces_dofs);

    assert(K_TT.cols() == num_cell_dofs);
    assert(K_TT.cols() + K_TF.cols() == lhs.cols());
    assert(K_TT.rows() + K_FT.rows() == lhs.rows());
    assert(K_TF.rows() + K_FF.rows() == lhs.rows());
    assert(K_FT.cols() + K_FF.cols() == lhs.cols());

    const vector_type cell_rhs  = rhs.head(num_cell_dofs);
    vector_type       faces_rhs = vector_type::Zero(num_faces_dofs);

    if (rhs.size() == num_total_dofs)
    {
        faces_rhs = rhs.tail(num_faces_dofs);
    }

    const auto K_TT_ldlt = K_TT.ldlt();
    if (K_TT_ldlt.info() != Eigen::Success)
    {
        throw std::invalid_argument("static condensation: K_TT is not positive definite");
    }

    const matrix_type AL = K_TT_ldlt.solve(K_TF);
    const vector_type bL = K_TT_ldlt.solve(cell_rhs);

    const matrix_type AC = K_FF - K_FT * AL;
    const vector_type bC = faces_rhs - K_FT * bL;

    return std::make_tuple(std::make_pair(AC, bC), AL, bL);
}

<<<<<<< HEAD
namespace priv
{
=======
// static decondensation for primal scalar problem
template<typename Mesh, typename T>
Eigen::Matrix<T, Eigen::Dynamic, 1>
static_decondensation_impl(const Mesh&                                                      msh,
                           const typename Mesh::cell_type&                                  cl,
                           const typename Eigen::Matrix<T, Eigen::Dynamic, Eigen::Dynamic>& lhs,
                           const typename Eigen::Matrix<T, Eigen::Dynamic, 1>&              rhs,
                           const typename Eigen::Matrix<T, Eigen::Dynamic, 1>&              solF,
                           const size_t                                                     num_cell_dofs,
                           const size_t                                                     num_face_dofs)
{
    using matrix_type = Eigen::Matrix<T, Eigen::Dynamic, Eigen::Dynamic>;
    using vector_type = Eigen::Matrix<T, Eigen::Dynamic, 1>;

    const auto fcs            = faces(msh, cl);
    const auto num_faces      = fcs.size();
    const auto num_faces_dofs = num_faces * num_face_dofs;
    const auto num_total_dofs = num_cell_dofs + num_faces_dofs;

    assert(lhs.rows() == lhs.cols());
    assert(lhs.cols() == num_total_dofs);

    if ((rhs.size() < num_cell_dofs))
    {
        throw std::invalid_argument("static condensation: incorrect size of the rhs");
    }

    const matrix_type K_TT = lhs.topLeftCorner(num_cell_dofs, num_cell_dofs);
    const matrix_type K_TF = lhs.topRightCorner(num_cell_dofs, num_faces_dofs);

    const vector_type solT = K_TT.ldlt().solve(rhs.head(num_cell_dofs) - K_TF * solF);

    vector_type ret          = vector_type::Zero(num_total_dofs);
    ret.head(num_cell_dofs)  = solT;
    ret.tail(num_faces_dofs) = solF;

    return ret;
}
}

// static condensation for primal scalar problem like diffusion
template<typename Mesh, typename T>
auto
make_scalar_static_condensation_withMatrix(const Mesh&                                                 msh,
                                      const typename Mesh::cell_type&                                  cl,
                                      const hho_degree_info&                                           hdi,
                                      const typename Eigen::Matrix<T, Eigen::Dynamic, Eigen::Dynamic>& lhs,
                                      const typename Eigen::Matrix<T, Eigen::Dynamic, 1>&              rhs)
{
    const auto num_cell_dofs = scalar_basis_size(hdi.cell_degree(), Mesh::dimension);
    const auto num_face_dofs = scalar_basis_size(hdi.face_degree(), Mesh::dimension - 1);

    return priv::static_condensation_impl(msh, cl, lhs, rhs, num_cell_dofs, num_face_dofs);
}
>>>>>>> e63a0205

template<typename Mesh, typename T>
auto
make_scalar_static_condensation(const Mesh&                                                 msh,
                           const typename Mesh::cell_type&                                  cl,
                           const hho_degree_info&                                           hdi,
                           const typename Eigen::Matrix<T, Eigen::Dynamic, Eigen::Dynamic>& lhs,
                           const typename Eigen::Matrix<T, Eigen::Dynamic, 1>&              rhs)
{
    return std::get<0>(make_scalar_static_condensation_withMatrix(msh, cl, hdi, lhs, rhs));
}

// static decondensation for primal scalar problem
template<typename Mesh, typename T>
Eigen::Matrix<T, Eigen::Dynamic, 1>
make_scalar_static_decondensation(const Mesh&                                                 msh,
                             const typename Mesh::cell_type&                                  cl,
                             const hho_degree_info                                            hdi,
                             const typename Eigen::Matrix<T, Eigen::Dynamic, Eigen::Dynamic>& lhs,
                             const typename Eigen::Matrix<T, Eigen::Dynamic, 1>&              rhs,
                             const typename Eigen::Matrix<T, Eigen::Dynamic, 1>&              solF)
{
    const auto num_cell_dofs = scalar_basis_size(hdi.cell_degree(), Mesh::dimension);
    const auto num_face_dofs = scalar_basis_size(hdi.face_degree(), Mesh::dimension - 1);

    return static_decondensation_impl(msh, cl, lhs, rhs, solF, num_cell_dofs, num_face_dofs);
}

// static decondensation for primal scalar problem
template<typename T>
Eigen::Matrix<T, Eigen::Dynamic, 1>
make_scalar_static_decondensation_withMatrix(const typename Eigen::Matrix<T, Eigen::Dynamic, Eigen::Dynamic>& AL,
                                             const typename Eigen::Matrix<T, Eigen::Dynamic, 1>&              bL,
                                             const typename Eigen::Matrix<T, Eigen::Dynamic, 1>&              solF)
{
    using vector_type = Eigen::Matrix<T, Eigen::Dynamic, 1>;

    vector_type ret          = vector_type::Zero(bL.size() + solF.size());
    ret.head(bL.size())      = bL - AL * solF;
    ret.tail(solF.size())    = solF;

    return ret;
}

// static condensation for primal vectorial problem like elasticity
template<typename Mesh, typename T>
auto
make_vector_static_condensation_withMatrix(const Mesh&                                                 msh,
                                      const typename Mesh::cell_type&                                  cl,
                                      const hho_degree_info&                                           hdi,
                                      const typename Eigen::Matrix<T, Eigen::Dynamic, Eigen::Dynamic>& lhs,
                                      const typename Eigen::Matrix<T, Eigen::Dynamic, 1>&              rhs)
{
    const auto num_cell_dofs = vector_basis_size(hdi.cell_degree(), Mesh::dimension, Mesh::dimension);
    const auto num_face_dofs = vector_basis_size(hdi.face_degree(), Mesh::dimension - 1, Mesh::dimension);

    return priv::static_condensation_impl(msh, cl, lhs, rhs, num_cell_dofs, num_face_dofs);
}

template<typename Mesh, typename T>
auto
make_vector_static_condensation(const Mesh&                                                 msh,
                           const typename Mesh::cell_type&                                  cl,
                           const hho_degree_info&                                           hdi,
                           const typename Eigen::Matrix<T, Eigen::Dynamic, Eigen::Dynamic>& lhs,
                           const typename Eigen::Matrix<T, Eigen::Dynamic, 1>&              rhs)
{
    return std::get<0>(make_vector_static_condensation_withMatrix(msh, cl, hdi, lhs, rhs));
}

// static decondensation for primal vector problem
template<typename Mesh, typename T>
Eigen::Matrix<T, Eigen::Dynamic, 1>
make_vector_static_decondensation(const Mesh&                                                 msh,
                             const typename Mesh::cell_type&                                  cl,
                             const hho_degree_info                                            hdi,
                             const typename Eigen::Matrix<T, Eigen::Dynamic, Eigen::Dynamic>& lhs,
                             const typename Eigen::Matrix<T, Eigen::Dynamic, 1>&              rhs,
                             const typename Eigen::Matrix<T, Eigen::Dynamic, 1>&              solF)
{
    const auto num_cell_dofs = vector_basis_size(hdi.cell_degree(), Mesh::dimension, Mesh::dimension);
    const auto num_face_dofs = vector_basis_size(hdi.face_degree(), Mesh::dimension - 1, Mesh::dimension);

    return static_decondensation_impl(msh, cl, lhs, rhs, solF, num_cell_dofs, num_face_dofs);
}

// static decondensation for primal vector problem
template<typename T>
Eigen::Matrix<T, Eigen::Dynamic, 1>
make_vector_static_decondensation_withMatrix(const typename Eigen::Matrix<T, Eigen::Dynamic, Eigen::Dynamic>& AL,
                                             const typename Eigen::Matrix<T, Eigen::Dynamic, 1>&              bL,
                                             const typename Eigen::Matrix<T, Eigen::Dynamic, 1>&              solF)
{
    using vector_type = Eigen::Matrix<T, Eigen::Dynamic, 1>;

    vector_type ret          = vector_type::Zero(bL.size() + solF.size());
    ret.head(bL.size())      = bL - AL * solF;
    ret.tail(solF.size())    = solF;

    return ret;
}

namespace priv
{

template<typename Mesh>
size_t
offset(const Mesh& msh, const typename Mesh::cell_type& cl)
{
    auto itor = std::lower_bound(msh.cells_begin(), msh.cells_end(), cl);
    if ( itor == msh.cells_end() )
        throw std::logic_error("Cell not found: this is likely a bug.");

    return std::distance(msh.cells_begin(), itor);
}

template<typename Mesh>
size_t
offset(const Mesh& msh, const typename Mesh::face_type& fc)
{
    auto itor = std::lower_bound(msh.faces_begin(), msh.faces_end(), fc);
    if ( itor == msh.faces_end() )
        throw std::logic_error("Face not found: this is likely a bug.");

    return std::distance(msh.faces_begin(), itor);
}


} // priv


// assembler for scalar primal problem with HHO like diffusion problem
template<typename Mesh>
class diffusion_condensed_assembler
{
    using T = typename Mesh::coordinate_type;
    typedef disk::BoundaryConditions<Mesh, true> boundary_type;

    std::vector<size_t>     compress_table;
    std::vector<size_t>     expand_table;
    hho_degree_info         di;
    std::vector<Triplet<T>> triplets;
    bool                    use_bnd;

    size_t num_all_faces, num_dirichlet_faces, num_other_faces, system_size;

    class assembly_index
    {
        size_t  idx;
        bool    assem;

    public:
        assembly_index(size_t i, bool as)
            : idx(i), assem(as)
        {}

        operator size_t() const
        {
            if (!assem)
                throw std::logic_error("Invalid assembly_index");

            return idx;
        }

        bool assemble() const
        {
            return assem;
        }

        friend std::ostream& operator<<(std::ostream& os, const assembly_index& as)
        {
            os << "(" << as.idx << "," << as.assem << ")";
            return os;
        }
    };

public:
    typedef Matrix<T, Dynamic, Dynamic> matrix_type;
    typedef Matrix<T, Dynamic, 1>       vector_type;

    SparseMatrix<T> LHS;
    vector_type     RHS;

    diffusion_condensed_assembler(const Mesh& msh, hho_degree_info hdi)
        : di(hdi), use_bnd(false)
    {
        auto is_dirichlet = [&](const typename Mesh::face_type& fc) -> bool {
            return msh.is_boundary(fc);
        };

        num_all_faces       = msh.faces_size();
        num_dirichlet_faces = std::count_if(msh.faces_begin(), msh.faces_end(), is_dirichlet);
        num_other_faces     = num_all_faces - num_dirichlet_faces;

        compress_table.resize( num_all_faces );
        expand_table.resize( num_other_faces );

        size_t compressed_offset = 0;
        for (size_t i = 0; i < num_all_faces; i++)
        {
            const auto fc = *std::next(msh.faces_begin(), i);
            if (!is_dirichlet(fc))
            {
                compress_table.at(i)               = compressed_offset;
                expand_table.at(compressed_offset) = i;
                compressed_offset++;
            }
        }

        const auto fbs = scalar_basis_size(hdi.face_degree(), Mesh::dimension - 1);
        system_size    = fbs * num_other_faces;

        LHS = SparseMatrix<T>(system_size, system_size);
        RHS = vector_type::Zero(system_size);
    }

    diffusion_condensed_assembler(const Mesh& msh, hho_degree_info hdi, const boundary_type& bnd) : di(hdi), use_bnd(true)
    {
        auto is_dirichlet = [&](const typename Mesh::face& fc) -> bool {
            const auto fc_id = msh.lookup(fc);
            return bnd.is_dirichlet_face(fc_id);
        };

        num_all_faces       = msh.faces_size();
        num_dirichlet_faces = std::count_if(msh.faces_begin(), msh.faces_end(), is_dirichlet);
        num_other_faces     = num_all_faces - num_dirichlet_faces;

        compress_table.resize(num_all_faces);
        expand_table.resize(num_other_faces);

        size_t compressed_offset = 0;
        for (size_t i = 0; i < num_all_faces; i++)
        {
            const auto fc = *std::next(msh.faces_begin(), i);
            if (!is_dirichlet(fc))
            {
                compress_table.at(i)               = compressed_offset;
                expand_table.at(compressed_offset) = i;
                compressed_offset++;
            }
        }

        const auto fbs         = scalar_basis_size(hdi.face_degree(), Mesh::dimension - 1);
        system_size = fbs * num_other_faces;

        LHS = SparseMatrix<T>(system_size, system_size);
        RHS = vector_type::Zero(system_size);
    }

#if 0
    void dump_tables() const
    {
        std::cout << "Compress table: " << std::endl;
        for (size_t i = 0; i < compress_table.size(); i++)
            std::cout << i << " -> " << compress_table.at(i) << std::endl;
    }
#endif

    template<typename Function>
    void
    assemble(const Mesh&                     msh,
             const typename Mesh::cell_type& cl,
             const matrix_type&              lhs,
             const vector_type&              rhs,
             const Function&                 dirichlet_bf)
    {
        if(use_bnd)
            throw std::invalid_argument("diffusion_assembler: you have to use boundary type");

        auto is_dirichlet = [&](const typename Mesh::face_type& fc) -> bool {
            return msh.is_boundary(fc);
        };

        const auto fbs = scalar_basis_size(di.face_degree(), Mesh::dimension-1);
        const auto fcs = faces(msh, cl);

        std::vector<assembly_index> asm_map;
        asm_map.reserve(fcs.size() * fbs);

        vector_type dirichlet_data = vector_type::Zero(fcs.size()*fbs);

        for (size_t face_i = 0; face_i < fcs.size(); face_i++)
        {
            const auto fc              = fcs[face_i];
            const auto face_offset     = priv::offset(msh, fc);
            const auto face_LHS_offset = compress_table.at(face_offset) * fbs;

            const bool dirichlet = is_dirichlet(fc);

            for (size_t i = 0; i < fbs; i++)
                asm_map.push_back( assembly_index(face_LHS_offset+i, !dirichlet) );

            if (dirichlet)
            {
                dirichlet_data.block(face_i * fbs, 0, fbs, 1) =
                  project_function(msh, fc, di.face_degree(), dirichlet_bf, di.face_degree());
            }
        }

        for (size_t i = 0; i < lhs.rows(); i++)
        {
            if (!asm_map[i].assemble())
                continue;

            for (size_t j = 0; j < lhs.cols(); j++)
            {
                if ( asm_map[j].assemble() )
                    triplets.push_back( Triplet<T>(asm_map[i], asm_map[j], lhs(i,j)) );
                else
                    RHS(asm_map[i]) -= lhs(i,j) * dirichlet_data(j);
            }

            RHS(asm_map[i]) += rhs(i);
        }
    } // assemble()

<<<<<<< HEAD
    template<typename Function>
    vector_type
    take_local_data(const Mesh& msh, const typename Mesh::cell_type& cl,
    const vector_type& solution, const Function& dirichlet_bf)
    {
        auto facdeg = di.face_degree();
        auto fbs = scalar_basis_size(di.face_degree(), Mesh::dimension-1);
        auto fcs = faces(msh, cl);

        auto num_faces = fcs.size();

        vector_type ret = vector_type::Zero(num_faces*fbs);

        for (size_t face_i = 0; face_i < num_faces; face_i++)
        {
            auto fc = fcs[face_i];

            auto is_dirichlet = [&](const typename Mesh::face_type& fc) -> bool {
                return msh.is_boundary(fc);
            };

            bool dirichlet = is_dirichlet(fc);

            if (dirichlet)
            {
                auto fb = make_scalar_monomial_basis(msh, fc, di.face_degree());

                matrix_type mass = make_mass_matrix(msh, fc, fb, di.face_degree());
                vector_type rhs = make_rhs(msh, fc, fb, dirichlet_bf, di.face_degree());
                ret.block(face_i*fbs, 0, fbs, 1) = mass.ldlt().solve(rhs);
            }
            else
            {
                auto face_offset = priv::offset(msh, fc);
                auto face_SOL_offset = compress_table.at(face_offset)*fbs;
                ret.block(face_i*fbs, 0, fbs, 1) = solution.block(face_SOL_offset, 0, fbs, 1);
            }
        }

        return ret;
    }

    void finalize(void)
    {
        LHS.setFromTriplets( triplets.begin(), triplets.end() );
        triplets.clear();

        dump_sparse_matrix(LHS, "diff.dat");
    }

    size_t num_assembled_faces() const
    {
        return num_other_faces;
    }

};
template<typename Mesh>
auto make_diffusion_assembler(const Mesh& msh, hho_degree_info hdi)
{
    return diffusion_condensed_assembler<Mesh>(msh, hdi);
}

template<typename Mesh>
class diffusion_condensed_assembler2
{
    using T = typename Mesh::coordinate_type;

    typedef disk::mechanics::BoundaryConditionsScalar<Mesh> boundary_type;

    std::vector<size_t>                 compress_table;
    std::vector<size_t>                 expand_table;

    boundary_type                       m_bnd;
    hho_degree_info                     di;
    std::vector< Triplet<T> >           triplets;

    size_t       num_all_faces, num_dirichlet_faces, num_other_faces;
    size_t       system_size;


    class assembly_index
    {
        size_t  idx;
        bool    assem;

    public:
        assembly_index(size_t i, bool as)
            : idx(i), assem(as)
        {}

        operator size_t() const
        {
            if (!assem)
                throw std::logic_error("Invalid assembly_index");

            return idx;
        }

        bool assemble() const
        {
            return assem;
        }

        friend std::ostream& operator<<(std::ostream& os, const assembly_index& as)
        {
            os << "(" << as.idx << "," << as.assem << ")";
            return os;
        }
    };

public:
  typedef Matrix<T, Dynamic, Dynamic> matrix_type;
  typedef Matrix<T, Dynamic, 1>       vector_type;

  SparseMatrix<T> LHS;
  vector_type     RHS;

  diffusion_condensed_assembler2(const Mesh& msh, hho_degree_info hdi, const boundary_type& bnd) : di(hdi), m_bnd(bnd)
  {
      auto is_dirichlet = [&](const typename Mesh::face& fc) -> bool {
          auto fc_id = msh.lookup(fc);
          return bnd.is_dirichlet_face(fc_id);
      };

      num_all_faces       = msh.faces_size();
      num_dirichlet_faces = std::count_if(msh.faces_begin(), msh.faces_end(), is_dirichlet);
      num_other_faces     = num_all_faces - num_dirichlet_faces;

      compress_table.resize(num_all_faces);
      expand_table.resize(num_other_faces);

      size_t compressed_offset = 0;
      for (size_t i = 0; i < num_all_faces; i++)
      {
          auto fc = *std::next(msh.faces_begin(), i);
          if (!is_dirichlet(fc))
          {
              compress_table.at(i)               = compressed_offset;
              expand_table.at(compressed_offset) = i;
              compressed_offset++;
          }
      }
      auto fbs         = scalar_basis_size(hdi.face_degree(), Mesh::dimension - 1);
      auto system_size = fbs * num_other_faces;

      LHS = SparseMatrix<T>(system_size, system_size);
      RHS = vector_type::Zero(system_size);
    }

#if 0
    void dump_tables() const
    {
        std::cout << "Compress table: " << std::endl;
        for (size_t i = 0; i < compress_table.size(); i++)
            std::cout << i << " -> " << compress_table.at(i) << std::endl;
    }
#endif

=======
>>>>>>> e63a0205
    void
    assemble(const Mesh&                     msh,
             const typename Mesh::cell_type& cl,
             const boundary_type&            bnd,
             const matrix_type&              lhs,
             const vector_type&              rhs)
    {
        if (!use_bnd)
            throw std::invalid_argument("diffusion_assembler: you have to use boundary type in the constructor");

        const auto fbs = scalar_basis_size(di.face_degree(), Mesh::dimension - 1);
        const auto fcs = faces(msh, cl);

        std::vector<assembly_index> asm_map;
        asm_map.reserve(fcs.size() * fbs);

        vector_type dirichlet_data = vector_type::Zero(fcs.size() * fbs);

        for (size_t face_i = 0; face_i < fcs.size(); face_i++)
        {
            const auto fc              = fcs[face_i];
            const auto face_offset     = priv::offset(msh, fc);
            const auto face_LHS_offset = compress_table.at(face_offset) * fbs;

            const auto face_id   = msh.lookup(fc);
            const bool dirichlet = bnd.is_dirichlet_face(face_id);

            for (size_t i = 0; i < fbs; i++)
                asm_map.push_back(assembly_index(face_LHS_offset + i, !dirichlet));

            if (dirichlet)
            {
                auto dirichlet_fun = bnd.dirichlet_boundary_func(face_id);

                dirichlet_data.block(face_i * fbs, 0, fbs, 1) =
                  project_function(msh, fc, di.face_degree(), dirichlet_fun, di.face_degree());
            }
        }

        for (size_t i = 0; i < lhs.rows(); i++)
        {
            if (!asm_map[i].assemble())
                continue;

            for (size_t j = 0; j < lhs.cols(); j++)
            {
                if (asm_map[j].assemble())
                    triplets.push_back(Triplet<T>(asm_map[i], asm_map[j], lhs(i, j)));
                else
                    RHS(asm_map[i]) -= lhs(i, j) * dirichlet_data(j);
            }

            RHS(asm_map[i]) += rhs(i);
        }
    } // assemble()

    void
    impose_neumann_boundary_conditions(const Mesh& msh, const boundary_type& bnd)
    {
        if (!use_bnd)
            throw std::invalid_argument("diffusion_assembler: you have to use boundary type in the constructor");

        if (bnd.nb_faces_neumann() > 0)
        {
            for (auto itor = msh.boundary_faces_begin(); itor != msh.boundary_faces_end(); itor++)
            {
                const auto bfc     = *itor;
                const auto face_id = msh.lookup(bfc);

                if (bnd.is_neumann_face(face_id))
                {
                    if (bnd.is_dirichlet_face(face_id))
                    {
                        throw std::invalid_argument("You tried to impose"
                                                    "both Dirichlet and Neumann conditions on the same face");
                    }
                    else if (bnd.is_robin_face(face_id))
                    {
                        throw std::invalid_argument("You tried to impose"
                                                    "both Robin and Neumann conditions on the same face");
                    }
                    else
                    {
                        const size_t                face_degree   = di.face_degree();
                        const size_t                num_face_dofs = scalar_basis_size(face_degree, Mesh::dimension - 1);
                        std::vector<assembly_index> asm_map;
                        asm_map.reserve(num_face_dofs);

                        auto face_offset     = face_id;
                        auto face_LHS_offset = compress_table.at(face_offset) * num_face_dofs;

                        for (size_t i = 0; i < num_face_dofs; i++)
                        {
                            asm_map.push_back(assembly_index(face_LHS_offset + i, true));
                        }

                        auto        fb      = make_scalar_monomial_basis(msh, bfc, face_degree);
                        vector_type neumann = make_rhs(msh, bfc, fb, bnd.neumann_boundary_func(face_id), face_degree);

                        assert(neumann.size() == num_face_dofs);
                        for (size_t i = 0; i < neumann.size(); i++)
                        {
                            RHS(asm_map[i]) += neumann[i];
                        }
                    }
                }
            }
        }
        else
            throw std::invalid_argument("There are no Neumann faces");
    }

    void
    impose_robin_boundary_conditions(const Mesh& msh, const boundary_type& bnd)
    {
        if (!use_bnd)
            throw std::invalid_argument("diffusion_assembler: you have to use boundary type in the constructor");
        if (bnd.nb_faces_robin() > 0)
        {
            for (auto itor = msh.boundary_faces_begin(); itor != msh.boundary_faces_end(); itor++)
            {
                const auto bfc = *itor;
                const auto eid = find_element_id(msh.faces_begin(), msh.faces_end(), bfc);
                if (!eid.first)
                    throw std::invalid_argument("This is a bug: face not found");
                const auto face_id = eid.second;

                if (bnd.is_robin_face(face_id))
                {
                    if (bnd.is_neumann_face(face_id))
                    {
                        switch (bnd.neumann_boundary_type(face_id))
                        {
                            case disk::NEUMANN:
                                throw std::invalid_argument(
                                  "You tried to impose both Neumann and Robin conditions on the same face");
                                break;
                            default: throw std::logic_error("Unknown Neumann Conditions"); break;
                        }
                    }
                    else if (bnd.is_dirichlet_face(face_id))
                    {
                        switch (bnd.dirichlet_boundary_type(face_id))
                        {
                            case disk::DIRICHLET:
                                throw std::invalid_argument(
                                  "You tried to impose both Dirichlet and Robin conditions on the same face");
                                break;
                            default: throw std::logic_error("Unknown Dirichlet Conditions"); break;
                        }
                    }
                    else
                    {
                        const size_t                face_degree   = di.face_degree();
                        const size_t                num_face_dofs = scalar_basis_size(face_degree, Mesh::dimension - 1);
                        std::vector<assembly_index> asm_map;
                        asm_map.reserve(num_face_dofs);

                        auto face_offset     = face_id;
                        auto face_LHS_offset = compress_table.at(face_offset) * num_face_dofs;

                        for (size_t i = 0; i < num_face_dofs; i++)
                            asm_map.push_back(assembly_index(face_LHS_offset + i, true));

                        auto        fb    = make_scalar_monomial_basis(msh, bfc, face_degree);
                        vector_type robin = make_rhs(msh, bfc, fb, bnd.robin_boundary_func(face_id), face_degree);
                        assert(robin.size() == num_face_dofs);

                        matrix_type mass = make_mass_matrix(msh, bfc, fb);

                        for (size_t i = 0; i < num_face_dofs; i++)
                        {
                            RHS(asm_map[i]) += robin[i];

                            for (size_t j = 0; j < num_face_dofs; j++)
                            {
                                if (asm_map[j].assemble())
                                    triplets.push_back(Triplet<T>(asm_map[i], asm_map[j], mass(i, j)));
                            }
                        }
                    }
                }
            }
        }
    }
<<<<<<< HEAD



    vector_type
    take_local_data(const Mesh& msh, const typename Mesh::cell_type& cl,
    const vector_type& solution)
    {
        auto facdeg = di.face_degree();
        auto fbs = scalar_basis_size(di.face_degree(), Mesh::dimension-1);
        auto fcs = faces(msh, cl);

        auto num_faces = fcs.size();

        vector_type ret = vector_type::Zero(num_faces*fbs);

        for (size_t face_i = 0; face_i < num_faces; face_i++)
        {
            auto fc = fcs[face_i];

            auto eid = find_element_id(msh.faces_begin(), msh.faces_end(), fc);
            if (!eid.first) throw std::invalid_argument("This is a bug: face not found");
            const auto face_id=eid.second;

            bool dirichlet = m_bnd.is_dirichlet_face(face_id);

            if (dirichlet)
            {
                auto fb = make_scalar_monomial_basis(msh, fc, di.face_degree());
                auto dirichlet_bf = m_bnd.dirichlet_boundary_func(face_id);
                matrix_type mass = make_mass_matrix(msh, fc, fb, di.face_degree());
                vector_type rhs = make_rhs(msh, fc, fb, dirichlet_bf, di.face_degree());
                ret.block(face_i*fbs, 0, fbs, 1) = mass.ldlt().solve(rhs);
            }
            else
            {
                auto face_offset = priv::offset(msh, fc);
                auto face_SOL_offset = compress_table.at(face_offset)*fbs;
                ret.block(face_i*fbs, 0, fbs, 1) = solution.block(face_SOL_offset, 0, fbs, 1);
            }
        }

        return ret;
    }

    void finalize(void)
    {
        LHS.setFromTriplets( triplets.begin(), triplets.end() );
        triplets.clear();

        dump_sparse_matrix(LHS, "diff.dat");
    }

    size_t num_assembled_faces() const
    {
        return num_other_faces;
    }

};


template<typename Mesh, typename BoundaryType>
auto make_diffusion_assembler2(const Mesh& msh, hho_degree_info hdi,
                                    const BoundaryType& bnd)
{
    return diffusion_condensed_assembler2<Mesh>(msh, hdi, bnd);
}

template<typename Mesh>
class diffusion_assembler_alg
{
    using T = typename Mesh::coordinate_type;
    using vector_type = Matrix<T, Dynamic, 1>;
    using matrix_type = Matrix<T, Dynamic, Dynamic>;

    typedef disk::mechanics::BoundaryConditionsScalar<Mesh>    boundary_type;

    std::vector<size_t>                 compress_table;
    std::vector<size_t>                 expand_table;

    boundary_type                       m_bnd;
    hho_degree_info                     di;
    std::vector< Triplet<T> >           triplets;
    vector_type                         RHS_DIRICHLET;

    size_t      num_all_faces, num_dirichlet_faces, num_other_faces;
    size_t      system_size;

    class assembly_index
    {
        size_t  idx;
        bool    assem;

    public:
        assembly_index(size_t i, bool as)
            : idx(i), assem(as)
        {}

        operator size_t() const
        {
            if (!assem)
                throw std::logic_error("Invalid assembly_index");

            return idx;
        }

        bool assemble() const
        {
            return assem;
        }

        friend std::ostream& operator<<(std::ostream& os, const assembly_index& as)
        {
            os << "(" << as.idx << "," << as.assem << ")";
            return os;
        }
    };


public:

    SparseMatrix<T>         LHS;
    vector_type   RHS;

    diffusion_assembler_alg(const Mesh& msh, const hho_degree_info& hdi, const boundary_type& bnd)
        : di(hdi), m_bnd(bnd)
    {
        auto is_dirichlet = [&](const typename Mesh::face& fc) -> bool {

            auto fc_id = msh.lookup(fc);
            return bnd.is_dirichlet_face(fc_id);
        };

        num_all_faces = msh.faces_size();
        num_dirichlet_faces = std::count_if(msh.faces_begin(), msh.faces_end(), is_dirichlet);
        num_other_faces = num_all_faces - num_dirichlet_faces;

        compress_table.resize( num_all_faces );
        expand_table.resize( num_other_faces );

        size_t compressed_offset = 0;
        for (size_t i = 0; i < num_all_faces; i++)
        {
            auto fc = *std::next(msh.faces_begin(), i);
            if ( !is_dirichlet(fc) )
            {
                compress_table.at(i) = compressed_offset;
                expand_table.at(compressed_offset) = i;
                compressed_offset++;
            }
        }
        auto fbs = scalar_basis_size(di.face_degree(), Mesh::dimension-1);
        system_size = fbs * num_other_faces;

        LHS = SparseMatrix<T>( system_size, system_size );
        RHS = vector_type::Zero( system_size );
        RHS_DIRICHLET = vector_type::Zero( system_size );
    }

    void
    initialize_lhs()
    {
        LHS = SparseMatrix<T>( system_size, system_size );
        RHS_DIRICHLET = vector_type::Zero( system_size );
        return;
    }

    void
    initialize_rhs()
    {
        RHS = vector_type::Zero( system_size );
        return;
    }

    void
    assemble_lhs(const Mesh& msh, const typename Mesh::cell_type& cl,
                const matrix_type& lhs_A)
    {
        auto fcs = faces(msh, cl);
        auto fbs = scalar_basis_size(di.face_degree(), Mesh::dimension-1);

        std::vector<assembly_index>         asm_map;
        asm_map.reserve(fcs.size()*fbs);

        vector_type dirichlet_data = vector_type::Zero(fcs.size()*fbs);

        for (size_t face_i = 0; face_i < fcs.size(); face_i++)
        {
            auto fc = fcs[face_i];
            auto face_offset = priv::offset(msh, fc);
            auto face_LHS_offset = compress_table.at(face_offset)*fbs;

            auto fc_id = msh.lookup(fc);
            bool dirichlet = m_bnd.is_dirichlet_face(fc_id);

            for (size_t i = 0; i < fbs; i++)
                asm_map.push_back( assembly_index(face_LHS_offset+i, !dirichlet) );

            if (dirichlet)
            {
                auto fb = make_scalar_monomial_basis(msh, fc, di.face_degree());
                auto eid = find_element_id(msh.faces_begin(), msh.faces_end(), fc);
                if (!eid.first) throw std::invalid_argument("This is a bug: face not found");

                const auto face_id                  = eid.second;

                auto dirichlet_fun  = m_bnd.dirichlet_boundary_func(face_id);
                matrix_type mass    = make_mass_matrix(msh, fc, fb, di.face_degree());
                vector_type rhs_bnd = make_rhs(msh, fc, fb, dirichlet_fun, di.face_degree());
                dirichlet_data.block(face_i*fbs, 0, fbs, 1) = mass.llt().solve(rhs_bnd);
            }
        }

        for (size_t i = 0; i < lhs_A.rows(); i++)
        {
            if (!asm_map[i].assemble())
                continue;

            for (size_t j = 0; j < lhs_A.cols(); j++)
            {
                if ( asm_map[j].assemble() )
                    triplets.push_back( Triplet<T>(asm_map[i], asm_map[j], lhs_A(i,j)) );
                else
                    RHS_DIRICHLET(asm_map[i]) -= lhs_A(i,j) * dirichlet_data(j);
            }
        }

        //RHS.block(cell_LHS_offset, 0, cbs, 1) += rhs.block(0, 0, cbs, 1);

    } // assemble_alg()
    void
    assemble_rhs(const Mesh& msh, const typename Mesh::cell_type& cl,
             const vector_type& rhs)
    {
        auto fcs = faces(msh, cl);
        auto fbs = scalar_basis_size(di.face_degree(), Mesh::dimension-1);

        std::vector<assembly_index>         asm_map;
        asm_map.reserve(fcs.size()*fbs);

        vector_type dirichlet_data = vector_type::Zero(fcs.size()*fbs);

        for (size_t face_i = 0; face_i < fcs.size(); face_i++)
        {
            auto fc = fcs[face_i];
            auto face_offset = priv::offset(msh, fc);
            auto face_LHS_offset = compress_table.at(face_offset)*fbs;

            auto fc_id = msh.lookup(fc);
            bool dirichlet = m_bnd.is_dirichlet_face(fc_id);

            for (size_t i = 0; i < fbs; i++)
                asm_map.push_back( assembly_index(face_LHS_offset+i, !dirichlet) );
        }

        assert( asm_map.size() == rhs.rows() );

        for (size_t i = 0; i < rhs.rows(); i++)
        {
            if (!asm_map[i].assemble())
                continue;

            RHS(asm_map[i]) += rhs(i);
        }
    } // assemble_alg()

    void finalize_lhs(void)
    {
        LHS.setFromTriplets( triplets.begin(), triplets.end() );
        triplets.clear();
    }

    void finalize_rhs(void)
    {
        RHS += RHS_DIRICHLET;
    }

    size_t global_system_size() const
    {
        return system_size;
    }

    vector_type
    take_local_data(  const Mesh& msh, const typename Mesh::cell_type& cl,
                    const vector_type& sol) const
    {
        auto num_faces = howmany_faces(msh, cl);
        auto fbs = scalar_basis_size(di.face_degree(), Mesh::dimension-1);
        auto fcs = faces(msh, cl);

        vector_type ret(num_faces * fbs );

        for (size_t i = 0; i < fcs.size(); i++)
        {
            auto fc = fcs[i];
            auto eid = find_element_id(msh.faces_begin(), msh.faces_end(), fc);
            if (!eid.first) throw std::invalid_argument("This is a bug: face not found");

            const auto face_id                  = eid.second;

            if (m_bnd.is_dirichlet_face(face_id) )
            {
                auto fb = make_scalar_monomial_basis(msh, fc, di.face_degree());

                matrix_type   mass = make_mass_matrix(msh, fc, fb, di.face_degree());
                auto dirichlet_fun = m_bnd.dirichlet_boundary_func(face_id);
                vector_type    rhs = make_rhs(msh, fc, fb, dirichlet_fun, di.face_degree());
                ret.block(i * fbs, 0, fbs, 1) = mass.llt().solve(rhs);
            }
            else
            {
                auto face_ofs   = priv::offset(msh, fc);
                auto face_SOL_offset = compress_table.at(face_ofs)*fbs;
                ret.block( i*fbs, 0, fbs, 1) = sol.block(face_SOL_offset, 0, fbs, 1);
            }
        }
        return ret;
    }
};

template<typename Mesh>
auto make_diffusion_assembler_alg(const Mesh& msh, hho_degree_info hdi,
                            const  disk::mechanics::BoundaryConditionsScalar<Mesh>& bnd)
{
    return diffusion_assembler_alg<Mesh>(msh, hdi, bnd);
}


template<typename Mesh>
class diffusion_condensed_assembler_vector
{
    using T = typename Mesh::coordinate_type;
    std::vector<size_t>                 compress_table;
    std::vector<size_t>                 expand_table;

    hho_degree_info                     di;

    std::vector< Triplet<T> >           triplets;

    size_t   num_all_faces, num_dirichlet_faces, num_other_faces;

    class assembly_index
    {
        size_t  idx;
        bool    assem;

    public:
        assembly_index(size_t i, bool as)
            : idx(i), assem(as)
        {}

        operator size_t() const
        {
            if (!assem)
                throw std::logic_error("Invalid assembly_index");

            return idx;
        }

        bool assemble() const
        {
            return assem;
        }

        friend std::ostream& operator<<(std::ostream& os, const assembly_index& as)
        {
            os << "(" << as.idx << "," << as.assem << ")";
            return os;
        }
    };

public:
  typedef Matrix<T, Dynamic, Dynamic> matrix_type;
  typedef Matrix<T, Dynamic, 1>       vector_type;

  SparseMatrix<T> LHS;
  vector_type     RHS;

  diffusion_condensed_assembler_vector(const Mesh& msh, hho_degree_info hdi) : di(hdi)
  {
      auto is_dirichlet = [&](const typename Mesh::face_type& fc) -> bool { return msh.is_boundary(fc); };

      num_all_faces       = msh.faces_size();
      num_dirichlet_faces = std::count_if(msh.faces_begin(), msh.faces_end(), is_dirichlet);
      num_other_faces     = num_all_faces - num_dirichlet_faces;

      compress_table.resize(num_all_faces);
      expand_table.resize(num_other_faces);

      size_t compressed_offset = 0;
      for (size_t i = 0; i < num_all_faces; i++)
      {
          auto fc = *std::next(msh.faces_begin(), i);
          if (!is_dirichlet(fc))
          {
              compress_table.at(i)               = compressed_offset;
              expand_table.at(compressed_offset) = i;
              compressed_offset++;
          }
      }

      auto fbs = vector_basis_size(hdi.face_degree(), Mesh::dimension - 1, Mesh::dimension);

      auto system_size = fbs * num_other_faces;

      LHS = SparseMatrix<T>(system_size, system_size);
      RHS = vector_type::Zero(system_size);
    }

#if 0
    void dump_tables() const
    {
        std::cout << "Compress table: " << std::endl;
        for (size_t i = 0; i < compress_table.size(); i++)
            std::cout << i << " -> " << compress_table.at(i) << std::endl;
    }
#endif

    template<typename Function>
    void
    assemble(const Mesh& msh, const typename Mesh::cell_type& cl,
             const matrix_type& lhs,
             const vector_type& rhs,
             const Function& dirichlet_bf)
    {
        auto is_dirichlet = [&](const typename Mesh::face_type& fc) -> bool {
            return msh.is_boundary(fc);
        };

        auto fbs = vector_basis_size(di.face_degree(), Mesh::dimension-1, Mesh::dimension);
=======
>>>>>>> e63a0205

    template<typename Function>
    vector_type
    take_local_data(const Mesh&                     msh,
                    const typename Mesh::cell_type& cl,
                    const vector_type&              solution,
                    const Function&                 dirichlet_bf)
    {
        const auto fbs    = scalar_basis_size(di.face_degree(), Mesh::dimension - 1);
        const auto fcs    = faces(msh, cl);

        const auto num_faces = fcs.size();

        vector_type ret = vector_type::Zero(num_faces * fbs);

        for (size_t face_i = 0; face_i < num_faces; face_i++)
        {
            const auto fc = fcs[face_i];

            auto is_dirichlet = [&](const typename Mesh::face_type& fc) -> bool { return msh.is_boundary(fc); };

            const bool dirichlet = is_dirichlet(fc);

            if (dirichlet)
            {
                  ret.block(face_i * fbs, 0, fbs, 1) =
                    project_function(msh, fc, di.face_degree(), dirichlet_bf, di.face_degree());
            }
            else
            {
                const auto face_offset     = priv::offset(msh, fc);
                const auto face_SOL_offset = compress_table.at(face_offset) * fbs;

                ret.block(face_i * fbs, 0, fbs, 1) = solution.block(face_SOL_offset, 0, fbs, 1);
            }
        }

        return ret;
    }

    vector_type
    take_local_data(const Mesh&                     msh,
                    const typename Mesh::cell_type& cl,
                    const boundary_type&            bnd,
                    const vector_type&              solution)
    {
        const auto fbs    = scalar_basis_size(di.face_degree(), Mesh::dimension - 1);
        const auto fcs    = faces(msh, cl);

        const auto num_faces = fcs.size();

        vector_type ret = vector_type::Zero(num_faces * fbs);

        for (size_t face_i = 0; face_i < num_faces; face_i++)
        {
            const auto fc = fcs[face_i];

            auto eid = find_element_id(msh.faces_begin(), msh.faces_end(), fc);
            if (!eid.first)
                throw std::invalid_argument("This is a bug: face not found");
            const auto face_id = eid.second;

            const bool dirichlet = bnd.is_dirichlet_face(face_id);

            if (dirichlet)
            {
                const auto dirichlet_bf = bnd.dirichlet_boundary_func(face_id);

                ret.block(face_i * fbs, 0, fbs, 1) =
                  project_function(msh, fc, di.face_degree(), dirichlet_bf, di.face_degree());
            }
            else
            {
                const auto face_offset             = priv::offset(msh, fc);
                const auto face_SOL_offset         = compress_table.at(face_offset) * fbs;
                ret.block(face_i * fbs, 0, fbs, 1) = solution.block(face_SOL_offset, 0, fbs, 1);
            }
        }

        return ret;
    }

    void finalize(void)
    {
        LHS.setFromTriplets( triplets.begin(), triplets.end() );
        triplets.clear();

        //dump_sparse_matrix(LHS, "diff.dat");
    }

    size_t num_assembled_faces() const
    {
        return num_other_faces;
    }

};

template<typename Mesh>
auto
make_diffusion_assembler(const Mesh& msh, const hho_degree_info& hdi)
{
    return diffusion_condensed_assembler<Mesh>(msh, hdi);
}

template<typename Mesh>
auto
make_diffusion_assembler(const Mesh& msh, const hho_degree_info& hdi, const BoundaryConditions<Mesh>& bnd)
{
    return diffusion_condensed_assembler<Mesh>(msh, hdi, bnd);
}


template<typename Mesh>
auto
make_hho_stokes(const Mesh& msh, const typename Mesh::cell_type& cl,
                const hho_degree_info& hdi, const bool& use_sym_grad)
{
    if(use_sym_grad)
        return make_vector_hho_symmetric_laplacian(msh, cl, hdi);
    else
        return make_vector_hho_laplacian(msh, cl, hdi);
}

template<typename Mesh>
auto
make_hlow_stokes(const Mesh& msh, const typename Mesh::cell_type& cl,
                const hho_degree_info& hdi, const bool& use_sym_grad)
{
    if(use_sym_grad)
        return make_matrix_symmetric_gradrec(msh, cl, hdi);
    else
        return make_marix_hho_gradrec(msh, cl, hdi);
}


template<typename Mesh>
class stokes_assembler
{
    using T = typename Mesh::coordinate_type;
    typedef disk::BoundaryConditions<Mesh, false>    boundary_type;

    std::vector<size_t>                 compress_table;
    std::vector<size_t>                 expand_table;

    boundary_type                       m_bnd;
    hho_degree_info                     di;
    std::vector< Triplet<T> >           triplets;

    size_t      num_all_faces, num_dirichlet_faces, num_other_faces;
    size_t      cbs_A, cbs_B, fbs_A;
    size_t      system_size;

    class assembly_index
    {
        size_t  idx;
        bool    assem;

    public:
        assembly_index(size_t i, bool as)
            : idx(i), assem(as)
        {}

        operator size_t() const
        {
            if (!assem)
                throw std::logic_error("Invalid assembly_index");

            return idx;
        }

        bool assemble() const
        {
            return assem;
        }

        friend std::ostream& operator<<(std::ostream& os, const assembly_index& as)
        {
            os << "(" << as.idx << "," << as.assem << ")";
            return os;
        }
    };

public:
  typedef Matrix<T, Dynamic, Dynamic> matrix_type;
  typedef Matrix<T, Dynamic, 1>       vector_type;

  SparseMatrix<T> LHS;
  vector_type     RHS;

  stokes_assembler(const Mesh& msh, const hho_degree_info& hdi, const boundary_type& bnd) : di(hdi), m_bnd(bnd)
  {
      auto is_dirichlet = [&](const typename Mesh::face& fc) -> bool {
          auto fc_id = msh.lookup(fc);
          return bnd.is_dirichlet_face(fc_id);
      };

      num_all_faces       = msh.faces_size();
      num_dirichlet_faces = std::count_if(msh.faces_begin(), msh.faces_end(), is_dirichlet);
      num_other_faces     = num_all_faces - num_dirichlet_faces;

      compress_table.resize(num_all_faces);
      expand_table.resize(num_other_faces);

      size_t compressed_offset = 0;
      for (size_t i = 0; i < num_all_faces; i++)
      {
          auto fc = *std::next(msh.faces_begin(), i);
          if (!is_dirichlet(fc))
          {
              compress_table.at(i)               = compressed_offset;
              expand_table.at(compressed_offset) = i;
              compressed_offset++;
          }
      }

      cbs_A = vector_basis_size(di.cell_degree(), Mesh::dimension, Mesh::dimension);
      fbs_A = vector_basis_size(di.face_degree(), Mesh::dimension - 1, Mesh::dimension);
      cbs_B = scalar_basis_size(di.face_degree(), Mesh::dimension);

      system_size = cbs_A * msh.cells_size() + fbs_A * num_other_faces + cbs_B * msh.cells_size() + 1;

      LHS = SparseMatrix<T>(system_size, system_size);
      RHS = vector_type::Zero(system_size);

      // testing Boundary module of Nicolas
      auto   num_face_dofs = vector_basis_size(di.face_degree(), Mesh::dimension - 1, Mesh::dimension);
      size_t face_dofs     = 0;
      for (size_t face_id = 0; face_id < msh.faces_size(); face_id++)
          face_dofs += num_face_dofs - m_bnd.dirichlet_imposed_dofs(face_id, di.face_degree());

      assert(face_dofs == fbs_A * num_other_faces);
    }

#if 0
    void dump_tables() const
    {
        std::cout << "Compress table: " << std::endl;
        for (size_t i = 0; i < compress_table.size(); i++)
            std::cout << i << " -> " << compress_table.at(i) << std::endl;
    }
#endif
    void
    initialize()
    {
        LHS = SparseMatrix<T>( system_size, system_size );
        RHS = vector_type::Zero( system_size );
        return;
    }

    void
    assemble(const Mesh& msh, const typename Mesh::cell_type& cl,
             const matrix_type& lhs_A,
             const matrix_type& lhs_B,
             const vector_type& rhs)
    {
        auto fcs = faces(msh, cl);

        std::vector<assembly_index> asm_map;
        asm_map.reserve(cbs_A + fcs.size()*fbs_A);

        auto cell_offset        = priv::offset(msh, cl);
        auto cell_LHS_offset    = cell_offset * cbs_A;

        auto B_offset = cbs_A * msh.cells_size() + fbs_A * num_other_faces + cbs_B * cell_offset;

        for (size_t i = 0; i < cbs_A; i++)
            asm_map.push_back( assembly_index(cell_LHS_offset+i, true) );

        vector_type dirichlet_data = vector_type::Zero(cbs_A + fcs.size()*fbs_A);

        for (size_t face_i = 0; face_i < fcs.size(); face_i++)
        {
            auto fc = fcs[face_i];
            auto face_offset = priv::offset(msh, fc);
            auto face_LHS_offset = cbs_A * msh.cells_size() + compress_table.at(face_offset)*fbs_A;

            auto fc_id = msh.lookup(fc);
            bool dirichlet = m_bnd.is_dirichlet_face(fc_id);

            for (size_t i = 0; i < fbs_A; i++)
                asm_map.push_back( assembly_index(face_LHS_offset+i, !dirichlet) );

            if (dirichlet)
            {
                const auto face_id = msh.lookup(fc);

                auto dirichlet_fun  = m_bnd.dirichlet_boundary_func(face_id);

                dirichlet_data.block(cbs_A + face_i * fbs_A, 0, fbs_A, 1) =
                  project_function(msh, fc, di.face_degree(), dirichlet_fun, di.face_degree());
            }
        }

        assert( asm_map.size() == lhs_A.rows() && asm_map.size() == lhs_A.cols() );

        for (size_t i = 0; i < lhs_A.rows(); i++)
        {
            if (!asm_map[i].assemble())
                continue;

            for (size_t j = 0; j < lhs_A.cols(); j++)
            {
                if ( asm_map[j].assemble() )
                    triplets.push_back( Triplet<T>(asm_map[i], asm_map[j], lhs_A(i,j)) );
                else
                    RHS(asm_map[i]) -= lhs_A(i,j) * dirichlet_data(j);
            }
        }

        for (size_t i = 0; i < lhs_B.rows(); i++)
        {
            for (size_t j = 0; j < lhs_B.cols(); j++)
            {
                auto global_i = B_offset + i;
                auto global_j = asm_map[j];
                if ( asm_map[j].assemble() )
                {
                    triplets.push_back( Triplet<T>(global_i, global_j, lhs_B(i,j)) );
                    triplets.push_back( Triplet<T>(global_j, global_i, lhs_B(i,j)) );
                }
                else
                    RHS(global_i) -= lhs_B(i,j)*dirichlet_data(j);
            }
        }

        auto scalar_cell_basis = make_scalar_monomial_basis(msh, cl, di.face_degree());
        auto qps = integrate(msh, cl, di.face_degree());
        vector_type mult = vector_type::Zero( scalar_cell_basis.size() );
        for (auto& qp : qps)
        {
            auto phi = scalar_cell_basis.eval_functions(qp.point());
            mult += qp.weight() * phi;
        }
        auto mult_offset = cbs_A * msh.cells_size() + fbs_A * num_other_faces + cbs_B * msh.cells_size();

        for (size_t i = 0; i < mult.rows(); i++)
        {
            triplets.push_back( Triplet<T>(B_offset+i, mult_offset, mult(i)) );
            triplets.push_back( Triplet<T>(mult_offset, B_offset+i, mult(i)) );
        }

        RHS.block(cell_LHS_offset, 0, cbs_A, 1) += rhs.block(0, 0, cbs_A, 1);

    } // assemble()

    void
    assemble_alg(const Mesh& msh, const typename Mesh::cell_type& cl,
             const matrix_type& lhs_A,
             const matrix_type& lhs_B,
             const vector_type& rhs)
    {
        auto fcs = faces(msh, cl);

        std::vector<assembly_index> asm_map;
        asm_map.reserve(cbs_A + fcs.size()*fbs_A);

        auto cell_offset        = priv::offset(msh, cl);
        auto cell_LHS_offset    = cell_offset * cbs_A;

        auto B_offset = cbs_A * msh.cells_size() + fbs_A * num_other_faces + cbs_B * cell_offset;

        for (size_t i = 0; i < cbs_A; i++)
            asm_map.push_back( assembly_index(cell_LHS_offset+i, true) );

        vector_type dirichlet_data = vector_type::Zero(cbs_A + fcs.size()*fbs_A);

        for (size_t face_i = 0; face_i < fcs.size(); face_i++)
        {
            auto fc = fcs[face_i];
            auto face_offset = priv::offset(msh, fc);
            auto face_LHS_offset = cbs_A * msh.cells_size() + compress_table.at(face_offset)*fbs_A;

            auto fc_id = msh.lookup(fc);
            bool dirichlet = m_bnd.is_dirichlet_face(fc_id);

            for (size_t i = 0; i < fbs_A; i++)
                asm_map.push_back( assembly_index(face_LHS_offset+i, !dirichlet) );

            if (dirichlet)
            {
                const auto face_id = msh.lookup(fc);

                auto dirichlet_fun  = m_bnd.dirichlet_boundary_func(face_id);

                dirichlet_data.block(cbs_A + face_i * fbs_A, 0, fbs_A, 1) =
                  project_function(msh, fc, di.face_degree(), dirichlet_fun, di.face_degree());
            }
        }

        assert( asm_map.size() == lhs_A.rows() && asm_map.size() == lhs_A.cols() );
        assert( asm_map.size() == rhs.rows() );

        for (size_t i = 0; i < lhs_A.rows(); i++)
        {
            if (!asm_map[i].assemble())
                continue;

            RHS(asm_map[i]) += rhs(i);

            for (size_t j = 0; j < lhs_A.cols(); j++)
            {
                if ( asm_map[j].assemble() )
                    triplets.push_back( Triplet<T>(asm_map[i], asm_map[j], lhs_A(i,j)) );
                else
                    RHS(asm_map[i]) -= lhs_A(i,j) * dirichlet_data(j);
            }
        }

        for (size_t i = 0; i < lhs_B.rows(); i++)
        {
            for (size_t j = 0; j < lhs_B.cols(); j++)
            {
                auto global_i = B_offset + i;
                auto global_j = asm_map[j];
                if ( asm_map[j].assemble() )
                {
                    triplets.push_back( Triplet<T>(global_i, global_j, lhs_B(i,j)) );
                    triplets.push_back( Triplet<T>(global_j, global_i, lhs_B(i,j)) );
                }
                else
                    RHS(global_i) -= lhs_B(i,j)*dirichlet_data(j);
            }
        }

        auto scalar_cell_basis = make_scalar_monomial_basis(msh, cl, di.face_degree());
        auto qps = integrate(msh, cl, di.face_degree());
        vector_type mult = vector_type::Zero( scalar_cell_basis.size() );
        for (auto& qp : qps)
        {
            auto phi = scalar_cell_basis.eval_functions(qp.point());
            mult += qp.weight() * phi;
        }
        auto mult_offset = cbs_A * msh.cells_size() + fbs_A * num_other_faces + cbs_B * msh.cells_size();

        for (size_t i = 0; i < mult.rows(); i++)
        {
            triplets.push_back( Triplet<T>(B_offset+i, mult_offset, mult(i)) );
            triplets.push_back( Triplet<T>(mult_offset, B_offset+i, mult(i)) );
        }

        //RHS.block(cell_LHS_offset, 0, cbs_A, 1) += rhs.block(0, 0, cbs_A, 1);

    } // assemble_alg()



    /*
    void
    impose_neumann_boundary_conditions(const Mesh& msh, const boundary_type& bnd)
    {
        const auto face_degree   = di.face_degree();
        const auto num_face_dofs = vector_basis_size(face_degree, Mesh::dimension - 1, Mesh:dimension);

        if (bnd.nb_faces_neumann() > 0)
        {
            for (auto itor = msh.boundary_faces_begin(); itor != msh.boundary_faces_end(); itor++)
            {
                const auto bfc = *itor;

                const auto eid = find_element_id(msh.faces_begin(), msh.faces_end(), bfc);
                if (!eid.first) throw std::invalid_argument("This is a bug: face not found");

                const auto face_id = eid.second;

                if (bnd.is_neumann_face(face_id))
                {
                    const size_t      face_offset = face_compress_map.at(face_id);
                    auto              fb = make_vector_monomial_basis(msh, bfc, face_degree);
                    const vector_type neumann =
                    make_rhs(msh, bfc, fb, bnd.neumann_boundary_func(face_id));

                    assert(neumann.size() == num_face_dofs);

                    if (bnd.is_dirichlet_face(face_id))
                    {
                        switch (bnd.dirichlet_boundary_type(face_id))
                        {
                            case disk::DIRICHLET:
                                throw std::invalid_argument("You tried to impose"
                                "both Dirichlet and Neumann conditions on the same face");
                                break;
                            default:
                                throw std::logic_error("Unknown Dirichlet Conditions");
                            break;
                        }
                    }
                    else
                        RHS.segment(face_offset, num_face_dofs) += neumann;
                }
            }
        }
    }
    */
    void finalize(void)
    {
        LHS.setFromTriplets( triplets.begin(), triplets.end() );
        triplets.clear();
    }
    size_t num_assembled_faces() const
    {
        return num_other_faces;
    }

    size_t global_system_size() const
    {
        return system_size;
    }

    vector_type
    take_velocity(  const Mesh& msh, const typename Mesh::cell_type& cl,
                    const vector_type& sol) const
    {
        auto num_faces = howmany_faces(msh, cl);
        auto dim = Mesh::dimension;
        auto cell_ofs = priv::offset(msh, cl);

        vector_type svel(cbs_A + num_faces * fbs_A );
        svel.block(0, 0, cbs_A, 1) = sol.block(cell_ofs * cbs_A, 0, cbs_A, 1);
        auto fcs = faces(msh, cl);
        for (size_t i = 0; i < fcs.size(); i++)
        {
            auto fc = fcs[i];
            const auto face_id = msh.lookup(fc);

            if (m_bnd.is_dirichlet_face( face_id))
            {
                auto velocity = m_bnd.dirichlet_boundary_func(face_id);

                svel.block(cbs_A + i * fbs_A, 0, fbs_A, 1) =
                  project_function(msh, fc, di.face_degree(), velocity, di.face_degree());
            }
            else
            {
                auto face_ofs = priv::offset(msh, fc);
                auto global_ofs = cbs_A * msh.cells_size() + compress_table.at(face_ofs)*fbs_A;
                svel.block(cbs_A + i*fbs_A, 0, fbs_A, 1) = sol.block(global_ofs, 0, fbs_A, 1);
            }
        }
        return svel;
    }

    vector_type
    take_pressure( const Mesh& msh, const typename Mesh::cell_type& cl,
                  const vector_type& sol) const
    {
        auto cell_ofs = priv::offset(msh, cl);
        auto pres_ofs = cbs_A * msh.cells_size() + fbs_A * num_other_faces
                                                            + cbs_B * cell_ofs;

        vector_type spres = sol.block(pres_ofs, 0, cbs_B, 1);
        return spres;
    }

    auto
    global_face_offset(const Mesh& msh, const typename Mesh::face_type& fc )
    {
        auto cbs_A = vector_basis_size(di.cell_degree(), Mesh::dimension, Mesh::dimension);
        auto fbs_A = vector_basis_size(di.face_degree(), Mesh::dimension-1, Mesh::dimension);
        auto cbs_B = scalar_basis_size(di.face_degree(), Mesh::dimension);

        auto face_offset = priv::offset(msh, fc);
        return cbs_A * msh.cells_size() + compress_table.at(face_offset)*fbs_A;
    }

    auto
    global_face_offset(const Mesh& msh, const typename Mesh::face_type& fc ) const
    {
        auto cbs_A = vector_basis_size(di.cell_degree(), Mesh::dimension, Mesh::dimension);
        auto fbs_A = vector_basis_size(di.face_degree(), Mesh::dimension-1, Mesh::dimension);
        auto cbs_B = scalar_basis_size(di.face_degree(), Mesh::dimension);

        auto face_offset = priv::offset(msh, fc);
        return cbs_A * msh.cells_size() + compress_table.at(face_offset)*fbs_A;
    }
};

template<typename Mesh, typename BoundaryType>
auto make_stokes_assembler(const Mesh& msh, hho_degree_info hdi,
                            const BoundaryType& bnd)
{
    return stokes_assembler<Mesh>(msh, hdi, bnd);
}

template<typename Mesh>
class stokes_assembler_alg
{
    using T = typename Mesh::coordinate_type;
    typedef disk::BoundaryConditions<Mesh, false> boundary_type;

    std::vector<size_t>                 compress_table;
    std::vector<size_t>                 expand_table;

    boundary_type                       m_bnd;
    hho_degree_info                     di;
    std::vector< Triplet<T> >           triplets;
    Matrix<T, Dynamic, 1>               RHS_DIRICHLET;

    size_t      num_all_faces, num_dirichlet_faces, num_other_faces;
    size_t      cbs_A, cbs_B, fbs_A;
    size_t      system_size;

    class assembly_index
    {
        size_t  idx;
        bool    assem;

    public:
        assembly_index(size_t i, bool as)
            : idx(i), assem(as)
        {}

        operator size_t() const
        {
            if (!assem)
                throw std::logic_error("Invalid assembly_index");

            return idx;
        }

        bool assemble() const
        {
            return assem;
        }

        friend std::ostream& operator<<(std::ostream& os, const assembly_index& as)
        {
            os << "(" << as.idx << "," << as.assem << ")";
            return os;
        }
    };


public:
  typedef Matrix<T, Dynamic, Dynamic> matrix_type;
  typedef Matrix<T, Dynamic, 1>       vector_type;

  SparseMatrix<T>                     LHS;
  vector_type                         RHS;

  stokes_assembler_alg(const Mesh& msh, const hho_degree_info& hdi, const boundary_type& bnd) : di(hdi), m_bnd(bnd)
  {
      auto is_dirichlet = [&](const typename Mesh::face& fc) -> bool {
          auto fc_id = msh.lookup(fc);
          return bnd.is_dirichlet_face(fc_id);
      };

      num_all_faces       = msh.faces_size();
      num_dirichlet_faces = std::count_if(msh.faces_begin(), msh.faces_end(), is_dirichlet);
      num_other_faces     = num_all_faces - num_dirichlet_faces;

      compress_table.resize(num_all_faces);
      expand_table.resize(num_other_faces);

      size_t compressed_offset = 0;
      for (size_t i = 0; i < num_all_faces; i++)
      {
          auto fc = *std::next(msh.faces_begin(), i);
          if (!is_dirichlet(fc))
          {
              compress_table.at(i)               = compressed_offset;
              expand_table.at(compressed_offset) = i;
              compressed_offset++;
          }
      }

      cbs_A = vector_basis_size(di.cell_degree(), Mesh::dimension, Mesh::dimension);
      fbs_A = vector_basis_size(di.face_degree(), Mesh::dimension - 1, Mesh::dimension);
      cbs_B = scalar_basis_size(di.face_degree(), Mesh::dimension);

      system_size = cbs_A * msh.cells_size() + fbs_A * num_other_faces + cbs_B * msh.cells_size() + 1;

      LHS           = SparseMatrix<T>(system_size, system_size);
      RHS           = vector_type::Zero(system_size);
      RHS_DIRICHLET = vector_type::Zero(system_size);

      // testing Boundary module of Nicolas
      auto   num_face_dofs = vector_basis_size(di.face_degree(), Mesh::dimension - 1, Mesh::dimension);
      size_t face_dofs     = 0;
      for (size_t face_id = 0; face_id < msh.faces_size(); face_id++)
          face_dofs += num_face_dofs - m_bnd.dirichlet_imposed_dofs(face_id, di.face_degree());

      assert(face_dofs == fbs_A * num_other_faces);
    }

    void
    initialize_lhs()
    {
        LHS = SparseMatrix<T>( system_size, system_size );
        RHS_DIRICHLET = vector_type::Zero( system_size );
        return;
    }

    void
    initialize_rhs()
    {
        RHS = vector_type::Zero( system_size );
        return;
    }

    void
    assemble_lhs(const Mesh& msh, const typename Mesh::cell_type& cl,
                const matrix_type& lhs_A,
                const matrix_type& lhs_B)
    {
        auto fcs = faces(msh, cl);
        std::vector<assembly_index>         asm_map;
        asm_map.reserve(cbs_A + fcs.size()*fbs_A);

        auto cell_offset        = priv::offset(msh, cl);
        auto cell_LHS_offset    = cell_offset * cbs_A;

        auto B_offset = cbs_A * msh.cells_size() + fbs_A * num_other_faces + cbs_B * cell_offset;

        for (size_t i = 0; i < cbs_A; i++)
            asm_map.push_back( assembly_index(cell_LHS_offset+i, true) );

        vector_type dirichlet_data = vector_type::Zero(cbs_A + fcs.size()*fbs_A);

        for (size_t face_i = 0; face_i < fcs.size(); face_i++)
        {
            auto fc = fcs[face_i];
            auto face_offset = priv::offset(msh, fc);
            auto face_LHS_offset = cbs_A * msh.cells_size() + compress_table.at(face_offset)*fbs_A;

            auto fc_id = msh.lookup(fc);
            bool dirichlet = m_bnd.is_dirichlet_face(fc_id);

            for (size_t i = 0; i < fbs_A; i++)
                asm_map.push_back( assembly_index(face_LHS_offset+i, !dirichlet) );

            if (dirichlet)
            {
                auto eid = find_element_id(msh.faces_begin(), msh.faces_end(), fc);
                if (!eid.first) throw std::invalid_argument("This is a bug: face not found");

                const auto face_id                  = eid.second;

                auto dirichlet_fun  = m_bnd.dirichlet_boundary_func(face_id);

                dirichlet_data.block(cbs_A + face_i * fbs_A, 0, fbs_A, 1) =
                  project_function(msh, fc, di.face_degree(), dirichlet_fun, di.face_degree());
            }
        }

        assert( asm_map.size() == lhs_A.rows() && asm_map.size() == lhs_A.cols() );

        for (size_t i = 0; i < lhs_A.rows(); i++)
        {
            if (!asm_map[i].assemble())
                continue;


            for (size_t j = 0; j < lhs_A.cols(); j++)
            {
                if ( asm_map[j].assemble() )
                    triplets.push_back( Triplet<T>(asm_map[i], asm_map[j], lhs_A(i,j)) );
                else
                    RHS_DIRICHLET(asm_map[i]) -= lhs_A(i,j) * dirichlet_data(j);
            }
        }

        for (size_t i = 0; i < lhs_B.rows(); i++)
        {
            for (size_t j = 0; j < lhs_B.cols(); j++)
            {
                auto global_i = B_offset + i;
                auto global_j = asm_map[j];
                if ( asm_map[j].assemble() )
                {
                    triplets.push_back( Triplet<T>(global_i, global_j, lhs_B(i,j)) );
                    triplets.push_back( Triplet<T>(global_j, global_i, lhs_B(i,j)) );
                }
                else
                    RHS_DIRICHLET(global_i) -= lhs_B(i,j)*dirichlet_data(j);
            }
        }

        auto scalar_cell_basis = make_scalar_monomial_basis(msh, cl, di.face_degree());
        auto qps = integrate(msh, cl, di.face_degree());
        vector_type mult = vector_type::Zero( scalar_cell_basis.size() );
        for (auto& qp : qps)
        {
            auto phi = scalar_cell_basis.eval_functions(qp.point());
            mult += qp.weight() * phi;
        }
        auto mult_offset = cbs_A * msh.cells_size() + fbs_A * num_other_faces + cbs_B * msh.cells_size();

        for (size_t i = 0; i < mult.rows(); i++)
        {
            triplets.push_back( Triplet<T>(B_offset+i, mult_offset, mult(i)) );
            triplets.push_back( Triplet<T>(mult_offset, B_offset+i, mult(i)) );
        }

        //RHS.block(cell_LHS_offset, 0, cbs_A, 1) += rhs.block(0, 0, cbs_A, 1);

    } // assemble_alg()
    void
    assemble_rhs(const Mesh& msh, const typename Mesh::cell_type& cl,
             const vector_type& rhs)
    {
        auto fcs = faces(msh, cl);
        std::vector<assembly_index>         asm_map;
        asm_map.reserve(cbs_A + fcs.size()*fbs_A);

        auto cell_offset        = priv::offset(msh, cl);
        auto cell_LHS_offset    = cell_offset * cbs_A;

        auto B_offset = cbs_A * msh.cells_size() + fbs_A * num_other_faces + cbs_B * cell_offset;

        for (size_t i = 0; i < cbs_A; i++)
            asm_map.push_back( assembly_index(cell_LHS_offset+i, true) );

        for (size_t face_i = 0; face_i < fcs.size(); face_i++)
        {
            auto fc = fcs[face_i];
            auto face_offset = priv::offset(msh, fc);
            auto face_LHS_offset = cbs_A * msh.cells_size() + compress_table.at(face_offset)*fbs_A;

            auto fc_id = msh.lookup(fc);
            bool dirichlet = m_bnd.is_dirichlet_face(fc_id);

            for (size_t i = 0; i < fbs_A; i++)
                asm_map.push_back( assembly_index(face_LHS_offset+i, !dirichlet) );
        }

        assert( asm_map.size() == rhs.rows() );

        for (size_t i = 0; i < rhs.rows(); i++)
        {
            if (!asm_map[i].assemble())
                continue;

            RHS(asm_map[i]) += rhs(i);
        }
    } // assemble_alg()

    void finalize_lhs(void)
    {
        LHS.setFromTriplets( triplets.begin(), triplets.end() );
        triplets.clear();
    }

    void finalize_rhs(void)
    {
        RHS += RHS_DIRICHLET;
    }

    size_t global_system_size() const
    {
        return system_size;
    }

    vector_type
    take_velocity(  const Mesh& msh, const typename Mesh::cell_type& cl,
                    const vector_type& sol) const
    {
        auto num_faces = howmany_faces(msh, cl);
        auto dim = Mesh::dimension;
        auto cell_ofs = priv::offset(msh, cl);

        vector_type svel(cbs_A + num_faces * fbs_A );
        svel.block(0, 0, cbs_A, 1) = sol.block(cell_ofs * cbs_A, 0, cbs_A, 1);
        auto fcs = faces(msh, cl);
        for (size_t i = 0; i < fcs.size(); i++)
        {
            auto fc = fcs[i];
            const auto face_id = msh.lookup(fc);

            if (m_bnd.is_dirichlet_face(face_id) )
            {
                auto velocity = m_bnd.dirichlet_boundary_func(face_id);

                svel.block(cbs_A + i * fbs_A, 0, fbs_A, 1) =
                  project_function(msh, fc, di.face_degree(), velocity, di.face_degree());
            }
            else
            {
                auto face_ofs = priv::offset(msh, fc);
                auto global_ofs = cbs_A * msh.cells_size() + compress_table.at(face_ofs)*fbs_A;
                svel.block(cbs_A + i*fbs_A, 0, fbs_A, 1) = sol.block(global_ofs, 0, fbs_A, 1);
            }
        }
        return svel;
    }

    vector_type
    take_pressure( const Mesh& msh, const typename Mesh::cell_type& cl,
                  const vector_type& sol) const
    {
        auto cell_ofs = priv::offset(msh, cl);
        auto pres_ofs = cbs_A * msh.cells_size() + fbs_A * num_other_faces
                                                            + cbs_B * cell_ofs;

        vector_type spres = sol.block(pres_ofs, 0, cbs_B, 1);
        return spres;
    }
};

template<typename Mesh, typename BoundaryType>
auto
make_stokes_assembler_alg(const Mesh& msh, hho_degree_info hdi, const BoundaryType& bnd)
{
    return stokes_assembler_alg<Mesh>(msh, hdi, bnd);
}

// assembler for vector primal problem with HHO like vector_laplacian problem and mechanics
template<typename Mesh>
class assembler_mechanics
{
    typedef Mesh                                mesh_type;
    typedef typename mesh_type::coordinate_type scalar_type;
    typedef typename mesh_type::cell            cell_type;
    typedef typename mesh_type::face            face_type;

    typedef disk::BoundaryConditions<Mesh, false> bnd_type;

    typedef dynamic_matrix<scalar_type> matrix_type;
    typedef dynamic_vector<scalar_type> vector_type;
    typedef sparse_matrix<scalar_type>  sparse_type;
    typedef triplet<scalar_type>        triplet_type;

    const static size_t dimension = mesh_type::dimension;

    std::vector<triplet_type> m_triplets;
    size_t                    m_num_unknowns;
    std::vector<size_t>       face_compress_map;
    hho_degree_info           m_hdi;

  public:
    sparse_type LHS;
    vector_type RHS;

    assembler_mechanics() {}

    assembler_mechanics(const mesh_type& msh, const hho_degree_info& hdi, const bnd_type& bnd) : m_hdi(hdi)
    {
        const auto num_face_dofs = vector_basis_size(m_hdi.face_degree(), dimension - 1, dimension);

        face_compress_map.resize(msh.faces_size());

        size_t total_dofs = 0;
        for (size_t face_id = 0; face_id < msh.faces_size(); face_id++)
        {

            face_compress_map.at(face_id) = total_dofs;
            const auto free_dofs = num_face_dofs - bnd.dirichlet_imposed_dofs(face_id, m_hdi.face_degree());
            total_dofs += free_dofs;
        }
        m_num_unknowns = total_dofs;
        LHS            = sparse_type(m_num_unknowns, m_num_unknowns);
        RHS            = vector_type::Zero(m_num_unknowns);
   }

    // don't forget to reset RHS at each Newton iteration
   void
   setZeroRhs()
   {
       RHS.setZero();
   }

   template<typename LocalContrib>
   void
   assemble(const mesh_type& msh, const cell_type& cl, const bnd_type& bnd, const LocalContrib& lc, int di = 0)
   {
      const size_t      face_degree   = m_hdi.face_degree();
      const auto        num_face_dofs = vector_basis_size(face_degree, dimension - 1, dimension);
      const scalar_type zero          = 0;

      const auto          fcs = faces(msh, cl);
      std::vector<size_t> l2g(fcs.size() * num_face_dofs);
      std::vector<bool> l2l(fcs.size() * num_face_dofs, true);
      vector_type rhs_bc = vector_type::Zero(fcs.size() * num_face_dofs);

      for (size_t face_i = 0; face_i < fcs.size(); face_i++) {
         const auto fc = fcs[face_i];
         const auto face_id                  = msh.lookup(fc);
         const bool fc_is_dirichlet_boundary = bnd.is_dirichlet_face(face_id);
         const auto face_offset              = face_compress_map.at(face_id);
         const auto pos                      = face_i * num_face_dofs;

         if (!fc_is_dirichlet_boundary) {
            for (size_t i = 0; i < num_face_dofs; i++) {
               l2g.at(pos + i) = face_offset + i;
            }
         } else {
            size_t ind_sol = 0;

            vector_type proj_bcf =
              project_function(msh, fc, face_degree, bnd.dirichlet_boundary_func(face_id), di);

            bool ind_ok = false;
            for (size_t face_j = 0; face_j < fcs.size(); face_j++) {
               const auto fcj  = fcs[face_j];
               auto       eidj = find_element_id(msh.faces_begin(), msh.faces_end(), fcj);
               if (!eidj.first) throw std::invalid_argument("This is a bug: face not found");

               matrix_type mat_Fj =
                 lc.first.block(face_j * num_face_dofs, pos, num_face_dofs, num_face_dofs);

               switch (bnd.dirichlet_boundary_type(face_id)) {
                  case disk::DIRICHLET: {
                     if (!ind_ok) {
                        for (size_t i = 0; i < num_face_dofs; i++) {
                           l2g.at(pos + i) = 0xDEADBEEF;
                           l2l.at(pos + i) = false;
                        }
                        ind_ok = true;
                     }
                     break;
                  }
                  case disk::CLAMPED: {
                     proj_bcf.setZero();
                     mat_Fj.setZero();
                     if (!ind_ok) {
                        for (size_t i = 0; i < num_face_dofs; i++) {
                           l2g.at(pos + i) = 0xDEADBEEF;
                           l2l.at(pos + i) = false;
                        }
                        ind_ok = true;
                     }
                     break;
                  }
                  case disk::DX: {
                     for (size_t i = 0; i < num_face_dofs; i += dimension) {
                        mat_Fj.col(i + 1).setZero();
                        proj_bcf(i + 1) = zero;
                        if (dimension == 3) {
                           mat_Fj.col(i + 2).setZero();
                           proj_bcf(i + 2) = zero;
                        }
                        if (!ind_ok) {
                           l2g.at(pos + i)     = 0xDEADBEEF;
                           l2l.at(pos + i)     = false;
                           l2g.at(pos + i + 1) = face_offset + ind_sol++;
                           if (dimension == 3) {
                              l2g.at(pos + i + 2) = face_offset + ind_sol++;
                           }
                        }
                     }
                     ind_ok = true;
                     break;
                  }
                  case disk::DY: {
                     for (size_t i = 0; i < num_face_dofs; i += dimension) {
                        mat_Fj.col(i).setZero();
                        proj_bcf(i) = zero;
                        if (dimension == 3) {
                           mat_Fj.col(i + 2).setZero();
                           proj_bcf(i + 2) = zero;
                        }
                        if (!ind_ok) {
                           l2g.at(pos + i)     = face_offset + ind_sol++;
                           l2g.at(pos + i + 1) = 0xDEADBEEF;
                           l2l.at(pos + i + 1) = false;
                           if (dimension == 3) {
                              l2g.at(pos + i + 2) = face_offset + ind_sol++;
                           }
                        }
                     }
                     ind_ok = true;
                     break;
                  }
                  case disk::DZ: {
                     if (dimension != 3) throw std::invalid_argument("You are not in 3D");
                     for (size_t i = 0; i < num_face_dofs; i += dimension) {
                        mat_Fj.col(i).setZero();
                        proj_bcf(i) = zero;
                        mat_Fj.col(i + 1).setZero();
                        proj_bcf(i + 1) = zero;
                        if (!ind_ok) {
                           l2g.at(pos + i)     = face_offset + ind_sol++;
                           l2g.at(pos + i + 1) = face_offset + ind_sol++;
                           l2g.at(pos + i + 2) = 0xDEADBEEF;
                           l2l.at(pos + i + 2) = false;
                        }
                     }
                     ind_ok = true;
                     break;
                  }
                  case disk::DXDY: {
                     for (size_t i = 0; i < num_face_dofs; i += dimension) {
                        if (dimension == 3) {
                           mat_Fj.col(i + 2).setZero();
                           proj_bcf(i + 2) = zero;
                        }
                        if (!ind_ok) {
                           l2g.at(pos + i)     = 0xDEADBEEF;
                           l2g.at(pos + i + 1) = 0xDEADBEEF;
                           l2l.at(pos + i)     = false;
                           l2l.at(pos + i + 1) = false;
                           if (dimension == 3) {
                              l2g.at(pos + i + 2) = face_offset + ind_sol++;
                           }
                        }
                     }
                     ind_ok = true;
                     break;
                  }
                  case disk::DXDZ: {
                     if (dimension != 3) throw std::invalid_argument("You are not in 3D");
                     for (size_t i = 0; i < num_face_dofs; i += dimension) {
                        mat_Fj.col(i + 1).setZero();
                        proj_bcf(i + 1) = zero;
                        if (!ind_ok) {
                           l2g.at(pos + i)     = 0xDEADBEEF;
                           l2l.at(pos + i)     = false;
                           l2g.at(pos + i + 1) = face_offset + ind_sol++;
                           l2g.at(pos + i + 2) = 0xDEADBEEF;
                           l2l.at(pos + i + 2) = false;
                        }
                     }
                     ind_ok = true;
                     break;
                  }
                  case disk::DYDZ: {
                     if (dimension != 3) throw std::invalid_argument("You are not in 3D");
                     for (size_t i = 0; i < num_face_dofs; i += dimension) {
                        mat_Fj.col(i).setZero();
                        proj_bcf(i) = zero;
                        if (!ind_ok) {
                           l2g.at(pos + i)     = face_offset + ind_sol++;
                           l2g.at(pos + i + 1) = 0xDEADBEEF;
                           l2g.at(pos + i + 2) = 0xDEADBEEF;
                           l2l.at(pos + i + 1) = false;
                           l2l.at(pos + i + 2) = false;
                        }
                     }
                     ind_ok = true;
                     break;
                  }
                  default: {
                     throw std::logic_error("Unknown Dirichlet Conditions (assembler)");
                     break;
                  }
               }

               rhs_bc.segment(face_j * num_face_dofs, num_face_dofs) += mat_Fj * proj_bcf;
            }
         }
      }
      assert(lc.first.rows() == lc.first.cols());
      assert(lc.first.rows() == lc.second.size());
      assert(lc.second.size() == l2g.size());
      assert(lc.second.size() == rhs_bc.size());

#ifdef FILL_COLMAJOR
      for (size_t j = 0; j < lc.first.cols(); j++) {
         if (l2l[j]){
            for (size_t i = 0; i < lc.first.rows(); i++) {
                if (l2l[i]){
                    m_triplets.push_back(triplet_type(l2g.at(i), l2g.at(j), lc.first(i, j)));
                }
            }
            RHS(l2g.at(j)) += lc.second(j) - rhs_bc(j);
         }
      }
#else
      for (size_t i = 0; i < lc.first.rows(); i++) {
         if (l2l[i]){
            for (size_t j = 0; j < lc.first.cols(); j++) {
                if (l2l[j]){
                    m_triplets.push_back(triplet_type(l2g.at(i), l2g.at(j), lc.first(i, j)));
                }
            }
            RHS(l2g.at(i)) += lc.second(i) - rhs_bc(i);
         }
      }
#endif
   }

   vector_type
   take_local_data(const Mesh&                     msh,
                   const typename Mesh::cell_type& cl,
                   const bnd_type&                 bnd,
                   const vector_type&              solution,
                   size_t di = 0)
   {
       const auto face_degree   = m_hdi.face_degree();
       const auto num_face_dofs = vector_basis_size(face_degree, dimension - 1, dimension);

       const auto fcs = faces(msh, cl);
       const auto num_faces = fcs.size();

       vector_type ret = vector_type::Zero(num_face_dofs * num_faces);

       for (size_t face_i = 0; face_i < num_faces; face_i++)
       {
           const auto fc  = fcs[face_i];
           const auto face_id         = msh.lookup(fc);
           const auto face_offset     = face_i * num_face_dofs;
           const auto compress_offset = face_compress_map.at(face_id);

           if (bnd.is_dirichlet_face(face_id))
           {
               size_t sol_ind = 0;

               const vector_type proj_bcf =
                 project_function(msh, fc, face_degree, bnd.dirichlet_boundary_func(face_id), di);

               assert(proj_bcf.size() == num_face_dofs);

               switch (bnd.dirichlet_boundary_type(face_id))
               {
                   case disk::DIRICHLET:
                   {
                       ret.segment(face_offset, num_face_dofs) = proj_bcf;
                       break;
                   }
                   case disk::CLAMPED:
                   {
                       ret.segment(face_offset, num_face_dofs).setZero();
                       break;
                   }
                   case disk::DX:
                   {

                       for (size_t i = 0; i < num_face_dofs; i += dimension)
                       {
                           ret(face_offset + i)     = proj_bcf(i);
                           ret(face_offset + i + 1) = solution(compress_offset + sol_ind++);
                           if (dimension == 3)
                           {
                               ret(face_offset + i + 2) = solution(compress_offset + sol_ind++);
                           }
                       }
                       break;
                   }
                   case disk::DY:
                   {
                       for (size_t i = 0; i < num_face_dofs; i += dimension)
                       {
                           ret(face_offset + i)     = solution(compress_offset + sol_ind++);
                           ret(face_offset + i + 1) = proj_bcf(i + 1);
                           if (dimension == 3)
                           {
                               ret(face_offset + i + 2) = solution(compress_offset + sol_ind++);
                           }
                       }
                       break;
                   }
                   case disk::DZ:
                   {
                       if (dimension != 3)
                           throw std::invalid_argument("You are not in 3D");
                       for (size_t i = 0; i < num_face_dofs; i += dimension)
                       {
                           ret(face_offset + i)     = solution(compress_offset + sol_ind++);
                           ret(face_offset + i + 1) = solution(compress_offset + sol_ind++);
                           ret(face_offset + i + 2) = proj_bcf(i + 2);
                       }
                       break;
                   }
                   case disk::DXDY:
                   {
                       for (size_t i = 0; i < num_face_dofs; i += dimension)
                       {
                           ret(face_offset + i)     = proj_bcf(i);
                           ret(face_offset + i + 1) = proj_bcf(i + 1);
                           if (dimension == 3)
                           {
                               ret(face_offset + i + 2) = solution(compress_offset + sol_ind++);
                           }
                       }
                       break;
                   }
                   case disk::DXDZ:
                   {
                       if (dimension != 3)
                           throw std::invalid_argument("You are not in 3D");
                       for (size_t i = 0; i < num_face_dofs; i += dimension)
                       {
                           ret(face_offset + i)     = proj_bcf(i);
                           ret(face_offset + i + 1) = solution(compress_offset + sol_ind++);
                           ret(face_offset + i + 2) = proj_bcf(i + 2);
                       }
                       break;
                   }
                   case disk::DYDZ:
                   {
                       if (dimension != 3)
                           throw std::invalid_argument("You are not in 3D");
                       for (size_t i = 0; i < num_face_dofs; i += dimension)
                       {
                           ret(face_offset + i)     = solution(compress_offset + sol_ind++);
                           ret(face_offset + i + 1) = proj_bcf(i + 1);
                           ret(face_offset + i + 2) = proj_bcf(i + 2);
                       }
                       break;
                   }
                   default:
                   {
                       throw std::logic_error("Unknown Dirichlet Conditions (assembler)");
                       break;
                   }
               }
           }
           else
           {
               ret.segment(face_offset, num_face_dofs) = solution.segment(compress_offset, num_face_dofs);
           }
       }

       return ret;
   }

   vector_type
   expand_solution(const mesh_type& msh, const bnd_type& bnd, const vector_type& solution, int di = 0)
   {
      assert(solution.size() == m_num_unknowns);
      const auto face_degree   = m_hdi.face_degree();
      const auto num_face_dofs = vector_basis_size(face_degree, dimension-1, dimension);

      vector_type ret = vector_type::Zero(num_face_dofs * msh.faces_size());

      for (auto itor = msh.faces_begin(); itor != msh.faces_end(); itor++) {
         const auto bfc = *itor;
         const auto face_id         = msh.lookup(bfc);
         const auto face_offset     = face_id * num_face_dofs;
         const auto compress_offset = face_compress_map.at(face_id);

         if (bnd.is_dirichlet_face(face_id)) {
            size_t sol_ind = 0;

            const vector_type proj_bcf =
              project_function(msh, bfc, face_degree, bnd.dirichlet_boundary_func(face_id), di);

            assert(proj_bcf.size() == num_face_dofs);

            switch (bnd.dirichlet_boundary_type(face_id)) {
               case disk::DIRICHLET: {
                  ret.segment(face_offset, num_face_dofs) = proj_bcf;
                  break;
               }
               case disk::CLAMPED: {
                  ret.segment(face_offset, num_face_dofs).setZero();
                  break;
               }
               case disk::DX: {

                  for (size_t i = 0; i < num_face_dofs; i += dimension) {
                     ret(face_offset + i)     = proj_bcf(i);
                     ret(face_offset + i + 1) = solution(compress_offset + sol_ind++);
                     if (dimension == 3) {
                        ret(face_offset + i + 2) = solution(compress_offset + sol_ind++);
                     }
                  }
                  break;
               }
               case disk::DY: {
                  for (size_t i = 0; i < num_face_dofs; i += dimension) {
                     ret(face_offset + i)     = solution(compress_offset + sol_ind++);
                     ret(face_offset + i + 1) = proj_bcf(i + 1);
                     if (dimension == 3) {
                        ret(face_offset + i + 2) = solution(compress_offset + sol_ind++);
                     }
                  }
                  break;
               }
               case disk::DZ: {
                  if (dimension != 3) throw std::invalid_argument("You are not in 3D");
                  for (size_t i = 0; i < num_face_dofs; i += dimension) {
                     ret(face_offset + i)     = solution(compress_offset + sol_ind++);
                     ret(face_offset + i + 1) = solution(compress_offset + sol_ind++);
                     ret(face_offset + i + 2) = proj_bcf(i + 2);
                  }
                  break;
               }
               case disk::DXDY: {
                  for (size_t i = 0; i < num_face_dofs; i += dimension) {
                     ret(face_offset + i)     = proj_bcf(i);
                     ret(face_offset + i + 1) = proj_bcf(i + 1);
                     if (dimension == 3) {
                        ret(face_offset + i + 2) = solution(compress_offset + sol_ind++);
                     }
                  }
                  break;
               }
               case disk::DXDZ: {
                  if (dimension != 3) throw std::invalid_argument("You are not in 3D");
                  for (size_t i = 0; i < num_face_dofs; i += dimension) {
                     ret(face_offset + i)     = proj_bcf(i);
                     ret(face_offset + i + 1) = solution(compress_offset + sol_ind++);
                     ret(face_offset + i + 2) = proj_bcf(i + 2);
                  }
                  break;
               }
               case disk::DYDZ: {
                  if (dimension != 3) throw std::invalid_argument("You are not in 3D");
                  for (size_t i = 0; i < num_face_dofs; i += dimension) {
                     ret(face_offset + i)     = solution(compress_offset + sol_ind++);
                     ret(face_offset + i + 1) = proj_bcf(i + 1);
                     ret(face_offset + i + 2) = proj_bcf(i + 2);
                  }
                  break;
               }
               default: {
                  throw std::logic_error("Unknown Dirichlet Conditions (assembler)");
                  break;
               }
            }
         } else {
            ret.segment(face_offset, num_face_dofs) =
              solution.segment(compress_offset, num_face_dofs);
         }
      }

      return ret;
   }

   template<typename LocalContrib>
   void
   assemble_nl(const mesh_type&                msh,
               const cell_type&                cl,
               const bnd_type&                 bnd,
               const LocalContrib&             lc,
               const std::vector<vector_type>& sol_F,
               int di = 0)
   {
      assert(sol_F.size() == msh.faces_size());
      const size_t      face_degree   = m_hdi.face_degree();
      const auto        num_face_dofs = vector_basis_size(face_degree, dimension - 1, dimension);
      const scalar_type zero          = 0;

      const auto          fcs = faces(msh, cl);
      std::vector<size_t> l2g(fcs.size() * num_face_dofs);
      std::vector<bool>   l2l(fcs.size() * num_face_dofs, true);
      vector_type         rhs_bc = vector_type::Zero(fcs.size() * num_face_dofs);

      for (size_t face_i = 0; face_i < fcs.size(); face_i++) {
         const auto fc = fcs[face_i];
         const auto face_id                  = msh.lookup(fc);
         const bool fc_is_dirichlet_boundary = bnd.is_dirichlet_face(face_id);
         const auto face_offset              = face_compress_map.at(face_id);
         const auto pos                      = face_i * num_face_dofs;

         if (!fc_is_dirichlet_boundary) {
            for (size_t i = 0; i < num_face_dofs; i++) {
               l2g.at(pos + i) = face_offset + i;
            }
         } else {
            size_t ind_sol = 0;

            const vector_type proj_bcf =
              project_function(msh, fc, face_degree, bnd.dirichlet_boundary_func(face_id), di);
            assert(proj_bcf.size() == sol_F[face_id].size());

            vector_type incr   = proj_bcf - sol_F[face_id];
            bool        ind_ok = false;
            for (size_t face_j = 0; face_j < fcs.size(); face_j++) {
               const auto fcj  = fcs[face_j];
               auto       eidj = find_element_id(msh.faces_begin(), msh.faces_end(), fcj);
               if (!eidj.first) throw std::invalid_argument("This is a bug: face not found");

               matrix_type mat_Fj =
                 lc.first.block(face_j * num_face_dofs, pos, num_face_dofs, num_face_dofs);

               switch (bnd.dirichlet_boundary_type(face_id)) {
                  case disk::DIRICHLET: {
                     if (!ind_ok) {
                        for (size_t i = 0; i < num_face_dofs; i++) {
                           l2g.at(pos + i) = 0xDEADBEEF;
                           l2l.at(pos + i) = false;
                        }
                        ind_ok = true;
                     }
                     break;
                  }
                  case disk::CLAMPED: {
                     incr = -sol_F[face_id];
                     if (!ind_ok) {
                        for (size_t i = 0; i < num_face_dofs; i++) {
                           l2g.at(pos + i) = 0xDEADBEEF;
                           l2l.at(pos + i) = false;
                        }
                        ind_ok = true;
                     }
                     break;
                  }
                  case disk::DX: {
                     for (size_t i = 0; i < num_face_dofs; i += dimension) {
                        mat_Fj.col(i + 1).setZero();
                        incr(i + 1) = zero;
                        if (dimension == 3) {
                           mat_Fj.col(i + 2).setZero();
                           incr(i + 2) = zero;
                        }
                        if (!ind_ok) {
                           l2g.at(pos + i)     = 0xDEADBEEF;
                           l2l.at(pos + i)     = false;
                           l2g.at(pos + i + 1) = face_offset + ind_sol++;
                           if (dimension == 3) {
                              l2g.at(pos + i + 2) = face_offset + ind_sol++;
                           }
                        }
                     }
                     ind_ok = true;
                     break;
                  }
                  case disk::DY: {
                     for (size_t i = 0; i < num_face_dofs; i += dimension) {
                        mat_Fj.col(i).setZero();
                        incr(i) = zero;
                        if (dimension == 3) {
                           mat_Fj.col(i + 2).setZero();
                           incr(i + 2) = zero;
                        }
                        if (!ind_ok) {
                           l2g.at(pos + i)     = face_offset + ind_sol++;
                           l2g.at(pos + i + 1) = 0xDEADBEEF;
                           l2l.at(pos + i + 1) = false;
                           if (dimension == 3) {
                              l2g.at(pos + i + 2) = face_offset + ind_sol++;
                           }
                        }
                     }
                     ind_ok = true;
                     break;
                  }
                  case disk::DZ: {
                     if (dimension != 3) throw std::invalid_argument("You are not in 3D");
                     for (size_t i = 0; i < num_face_dofs; i += dimension) {
                        mat_Fj.col(i).setZero();
                        incr(i) = zero;
                        mat_Fj.col(i + 1).setZero();
                        incr(i + 1) = zero;
                        if (!ind_ok) {
                           l2g.at(pos + i)     = face_offset + ind_sol++;
                           l2g.at(pos + i + 1) = face_offset + ind_sol++;
                           l2g.at(pos + i + 2) = 0xDEADBEEF;
                           l2l.at(pos + i + 2) = false;
                        }
                     }
                     ind_ok = true;
                     break;
                  }
                  case disk::DXDY: {
                     for (size_t i = 0; i < num_face_dofs; i += dimension) {
                        if (dimension == 3) {
                           mat_Fj.col(i + 2).setZero();
                           incr(i + 2) = zero;
                        }
                        if (!ind_ok) {
                           l2g.at(pos + i)     = 0xDEADBEEF;
                           l2g.at(pos + i + 1) = 0xDEADBEEF;
                           l2l.at(pos + i)     = false;
                           l2l.at(pos + i + 1) = false;
                           if (dimension == 3) {
                              l2g.at(pos + i + 2) = face_offset + ind_sol++;
                           }
                        }
                     }
                     ind_ok = true;
                     break;
                  }
                  case disk::DXDZ: {
                     if (dimension != 3) throw std::invalid_argument("You are not in 3D");
                     for (size_t i = 0; i < num_face_dofs; i += dimension) {
                        mat_Fj.col(i + 1).setZero();
                        incr(i + 1) = zero;
                        if (!ind_ok) {
                           l2g.at(pos + i)     = 0xDEADBEEF;
                           l2l.at(pos + i)     = false;
                           l2g.at(pos + i + 1) = face_offset + ind_sol++;
                           l2g.at(pos + i + 2) = 0xDEADBEEF;
                           l2l.at(pos + i + 2) = false;
                        }
                     }
                     ind_ok = true;
                     break;
                  }
                  case disk::DYDZ: {
                     if (dimension != 3) throw std::invalid_argument("You are not in 3D");
                     for (size_t i = 0; i < num_face_dofs; i += dimension) {
                        mat_Fj.col(i).setZero();
                        incr(i) = zero;
                        if (!ind_ok) {
                           l2g.at(pos + i)     = face_offset + ind_sol++;
                           l2g.at(pos + i + 1) = 0xDEADBEEF;
                           l2g.at(pos + i + 2) = 0xDEADBEEF;
                           l2l.at(pos + i + 1) = false;
                           l2l.at(pos + i + 2) = false;
                        }
                     }
                     ind_ok = true;
                     break;
                  }
                  default: {
                     throw std::logic_error("Unknown Dirichlet Conditions");
                     break;
                  }
               }

               rhs_bc.segment(face_j * num_face_dofs, num_face_dofs) += mat_Fj * incr;
            }
         }
      }
      assert(lc.first.rows() == lc.first.cols());
      assert(lc.first.rows() == lc.second.size());
      assert(lc.second.size() == l2g.size());
      assert(lc.second.size() == rhs_bc.size());

#ifdef FILL_COLMAJOR
      for (size_t j = 0; j < lc.first.cols(); j++) {
         if (l2l[j]){
            for (size_t i = 0; i < lc.first.rows(); i++) {
                if (l2l[i]){
                    m_triplets.push_back(triplet_type(l2g.at(i), l2g.at(j), lc.first(i, j)));
                }
            }
            RHS(l2g.at(j)) += lc.second(j) - rhs_bc(j);
         }
      }
#else
      for (size_t i = 0; i < lc.first.rows(); i++) {
         if (l2l[i]){
            for (size_t j = 0; j < lc.first.cols(); j++) {
                if (l2l[j]){
                    m_triplets.push_back(triplet_type(l2g.at(i), l2g.at(j), lc.first(i, j)));
                }
            }
            RHS(l2g.at(i)) += lc.second(i) - rhs_bc(i);
         }
      }
#endif
   }

   vector_type
   expand_solution_nl(const mesh_type&                msh,
                      const bnd_type&                 bnd,
                      const vector_type&              solution,
                      const std::vector<vector_type>& sol_F,
                      int di = 0)
   {
      assert(solution.size() == m_num_unknowns);
      assert(sol_F.size() == msh.faces_size());
      const auto face_degree   = m_hdi.face_degree();
      const auto num_face_dofs = vector_basis_size(face_degree, dimension - 1, dimension);

      vector_type ret = vector_type::Zero(num_face_dofs * msh.faces_size());

      for (auto itor = msh.faces_begin(); itor != msh.faces_end(); itor++) {
         const auto bfc = *itor;
         const auto face_id         = msh.lookup(bfc);
         const auto face_offset     = face_id * num_face_dofs;
         const auto compress_offset = face_compress_map.at(face_id);

         if (bnd.is_dirichlet_face(face_id)) {
            size_t sol_ind = 0;

            const vector_type proj_bcf =
              project_function(msh, bfc, face_degree, bnd.dirichlet_boundary_func(face_id), di);
            vector_type incr = proj_bcf - sol_F[face_id];
            assert(proj_bcf.size() == num_face_dofs);

            switch (bnd.dirichlet_boundary_type(face_id)) {
               case disk::DIRICHLET: {
                  ret.segment(face_offset, num_face_dofs) = incr;
                  break;
               }
               case disk::CLAMPED: {
                  incr                                    = -sol_F[face_id];
                  ret.segment(face_offset, num_face_dofs) = incr;
                  break;
               }
               case disk::DX: {

                  for (size_t i = 0; i < num_face_dofs; i += dimension) {
                     ret(face_offset + i)     = incr(i);
                     ret(face_offset + i + 1) = solution(compress_offset + sol_ind++);
                     if (dimension == 3) {
                        ret(face_offset + i + 2) = solution(compress_offset + sol_ind++);
                     }
                  }
                  break;
               }
               case disk::DY: {
                  for (size_t i = 0; i < num_face_dofs; i += dimension) {
                     ret(face_offset + i)     = solution(compress_offset + sol_ind++);
                     ret(face_offset + i + 1) = incr(i + 1);
                     if (dimension == 3) {
                        ret(face_offset + i + 2) = solution(compress_offset + sol_ind++);
                     }
                  }
                  break;
               }
               case disk::DZ: {
                  if (dimension != 3) throw std::invalid_argument("You are not in 3D");
                  for (size_t i = 0; i < num_face_dofs; i += dimension) {
                     ret(face_offset + i)     = solution(compress_offset + sol_ind++);
                     ret(face_offset + i + 1) = solution(compress_offset + sol_ind++);
                     ret(face_offset + i + 2) = incr(i + 2);
                  }
                  break;
               }
               case disk::DXDY: {
                  for (size_t i = 0; i < num_face_dofs; i += dimension) {
                     ret(face_offset + i)     = incr(i);
                     ret(face_offset + i + 1) = incr(i + 1);
                     if (dimension == 3) {
                        ret(face_offset + i + 2) = solution(compress_offset + sol_ind++);
                     }
                  }
                  break;
               }
               case disk::DXDZ: {
                  if (dimension != 3) throw std::invalid_argument("You are not in 3D");
                  for (size_t i = 0; i < num_face_dofs; i += dimension) {
                     ret(face_offset + i)     = incr(i);
                     ret(face_offset + i + 1) = solution(compress_offset + sol_ind++);
                     ret(face_offset + i + 2) = incr(i + 2);
                  }
                  break;
               }
               case disk::DYDZ: {
                  if (dimension != 3) throw std::invalid_argument("You are not in 3D");
                  for (size_t i = 0; i < num_face_dofs; i += dimension) {
                     ret(face_offset + i)     = solution(compress_offset + sol_ind++);
                     ret(face_offset + i + 1) = incr(i + 1);
                     ret(face_offset + i + 2) = incr(i + 2);
                  }
                  break;
               }
               default: {
                  throw std::logic_error("Unknown Dirichlet Conditions");
                  break;
               }
            }
         } else {
            ret.segment(face_offset, num_face_dofs) =
              solution.segment(compress_offset, num_face_dofs);
         }
      }

      return ret;
   }

   void
   impose_neumann_boundary_conditions(const mesh_type& msh, const bnd_type& bnd)
   {
      const auto face_degree   = m_hdi.face_degree();
      const auto num_face_dofs = vector_basis_size(face_degree, dimension - 1, dimension);

      if (bnd.nb_faces_neumann() > 0) {
         for (auto itor = msh.boundary_faces_begin(); itor != msh.boundary_faces_end(); itor++) {
            const auto bfc = *itor;
            const auto face_id = msh.lookup(bfc);

            if (bnd.is_neumann_face(face_id)) {
               const size_t      face_offset = face_compress_map.at(face_id);
               auto              fb = make_vector_monomial_basis(msh, bfc, face_degree);
               const vector_type neumann =
                 make_rhs(msh, bfc, fb, bnd.neumann_boundary_func(face_id), face_degree);

               assert(neumann.size() == num_face_dofs);

               if (bnd.is_dirichlet_face(face_id)) {
                  switch (bnd.dirichlet_boundary_type(face_id)) {
                     case disk::DIRICHLET: {
                        throw std::invalid_argument("You tried to impose both Dirichlet and "
                                                    "Neumann conditions on the same face");
                        break;
                     }
                     case disk::CLAMPED: {
                        throw std::invalid_argument("You tried to impose both Dirichlet and "
                                                    "Neumann conditions on the same face");
                        break;
                     }
                     case disk::DX: {
                        for (size_t i = 0; i < num_face_dofs; i += dimension) {
                           RHS(face_offset + i + 1) += neumann(i + 1);
                           if (dimension == 3) {
                              RHS(face_offset + i + 2) += neumann(i + 2);
                           }
                        }
                        break;
                     }
                     case disk::DY: {
                        for (size_t i = 0; i < num_face_dofs; i += dimension) {
                           RHS(face_offset + i) = neumann(i);
                           if (dimension == 3) {
                              RHS(face_offset + i + 2) += neumann(i + 2);
                           }
                        }

                        break;
                     }
                     case disk::DZ: {
                        if (dimension != 3) throw std::invalid_argument("You are not in 3D");
                        for (size_t i = 0; i < num_face_dofs; i += dimension) {
                           RHS(face_offset + i) += neumann(i);
                           RHS(face_offset + i + 1) += neumann(i + 1);
                        }
                        break;
                     }
                     case disk::DXDY: {
                        for (size_t i = 0; i < num_face_dofs; i += dimension) {
                           if (dimension == 3) {
                              RHS(face_offset + i + 2) += neumann(i + 2);
                           }
                        }
                        break;
                     }
                     case disk::DXDZ: {
                        if (dimension != 3) throw std::invalid_argument("You are not in 3D");
                        for (size_t i = 0; i < num_face_dofs; i += dimension) {
                           RHS(face_offset + i + 1) += neumann(i + 1);
                        }
                        break;
                     }
                     case disk::DYDZ: {
                        if (dimension != 3) throw std::invalid_argument("You are not in 3D");
                        for (size_t i = 0; i < num_face_dofs; i += dimension) {
                           RHS(face_offset + i) += neumann(i);
                        }
                        break;
                     }
                     default: {
                        throw std::logic_error("Unknown Dirichlet Conditions");
                        break;
                     }
                  }
               } else {
                  RHS.segment(face_offset, num_face_dofs) += neumann;
               }
            }
         }
      }
   }

   void
   finalize()
   {
      LHS.setFromTriplets(m_triplets.begin(), m_triplets.end());
      m_triplets.clear();
   }
};

template<typename Mesh, typename BoundaryType>
auto
make_mechanics_assembler(const Mesh& msh, const hho_degree_info hdi, const BoundaryType& bnd)
{
   return assembler_mechanics<Mesh>(msh, hdi, bnd);
}

// define some optimization
namespace priv {

template<typename Mesh>
dynamic_matrix<typename Mesh::coordinate_type>
compute_lhs_vector(const Mesh&                msh,
                   const typename Mesh::cell& cl,
                   const hho_degree_info& hdi,
                   const dynamic_matrix<typename Mesh::coordinate_type>& lhs_scalar)
{
    typedef typename Mesh::coordinate_type scalar_type;

    const int dimension     = Mesh::dimension;
    const auto num_cell_dofs = vector_basis_size(hdi.cell_degree(), dimension, dimension);
    const auto num_face_dofs = vector_basis_size(hdi.face_degree(), dimension - 1, dimension);

    const auto   fcs     = faces(msh, cl);
    const auto num_faces = fcs.size();

    const auto total_dofs = num_cell_dofs + num_faces * num_face_dofs;

    dynamic_matrix<scalar_type> lhs = dynamic_matrix<scalar_type>::Zero(total_dofs, total_dofs);

    const auto scal_cell_dofs = scalar_basis_size(hdi.cell_degree(), dimension);
    const auto scal_face_dofs = scalar_basis_size(hdi.face_degree(), dimension - 1);
    const auto scal_total_dofs = scal_cell_dofs + num_faces * scal_face_dofs;

    assert(lhs_scalar.rows() == scal_total_dofs);
    assert(lhs_scalar.cols() == scal_total_dofs);

    int row, col;
#ifdef FILL_COLMAJOR
    for (int j = 0; j < scal_total_dofs; j++)
    {
        col = j * dimension;
        for (int i = 0; i < scal_total_dofs; i++)
        {
            row = i * dimension;
            for (int k = 0; k < dimension; k++)
            {
                lhs(row + k, col + k) = lhs_scalar(i, j);
            }
        }
    }
#else
    for (int i = 0; i < scal_total_dofs; i++)
    {
        row = i * dimension;
        for (int j = 0; j < scal_total_dofs; j++)
        {
            col = j * dimension;
            for (int k = 0; k < dimension; k++)
            {
                lhs(row + k, col + k) = lhs_scalar(i, j);
            }
        }
    }
#endif

    return lhs;
}

template<typename Mesh>
dynamic_matrix<typename Mesh::coordinate_type>
compute_grad_vector(const Mesh&                                       msh,
                    const typename Mesh::cell&                        cl,
                    const hho_degree_info&                            hdi,
                    const dynamic_matrix<typename Mesh::coordinate_type>& grad_scalar)
{
    typedef typename Mesh::coordinate_type scalar_type;

    const int  dimension     = Mesh::dimension;
    const auto rbs           = vector_basis_size(hdi.reconstruction_degree(), dimension, dimension);
    const auto num_cell_dofs = vector_basis_size(hdi.cell_degree(), dimension, dimension);
    const auto num_face_dofs = vector_basis_size(hdi.face_degree(), dimension - 1, dimension);

    const auto fcs       = faces(msh, cl);
    const auto num_faces = fcs.size();

    const auto total_dofs = num_cell_dofs + num_faces * num_face_dofs;

    dynamic_matrix<scalar_type> grad = dynamic_matrix<scalar_type>::Zero(rbs - dimension, total_dofs);

    const auto scal_rbs        = scalar_basis_size(hdi.reconstruction_degree(), dimension);
    const auto scal_cell_dofs  = scalar_basis_size(hdi.cell_degree(), dimension);
    const auto scal_face_dofs  = scalar_basis_size(hdi.face_degree(), dimension - 1);
    const auto scal_total_dofs = scal_cell_dofs + num_faces * scal_face_dofs;

    assert(grad_scalar.rows() == scal_rbs - 1);
    assert(grad_scalar.cols() == scal_total_dofs);

    int row, col;
#ifdef FILL_COLMAJOR
    for (int j = 0; j < scal_total_dofs; j++)
    {
        col = j * dimension;
        for (int i = 0; i < scal_total_dofs; i++)
        {
            row = i * dimension;
            for (int k = 0; k < dimension; k++)
            {
                grad(row + k, col + k) = grad_scalar(i, j);
            }
        }
    }
#else
    for (int i = 0; i < scal_rbs-1; i++)
    {
        row = i * dimension;
        for (int j = 0; j < scal_total_dofs; j++)
        {
            col = j * dimension;
            for (int k = 0; k < dimension; k++)
            {
                grad(row + k, col + k) = grad_scalar(i, j);
            }
        }
    }
#endif

    return grad;
}

template<typename Mesh>
dynamic_matrix<typename Mesh::coordinate_type>
compute_grad_matrix(const Mesh&                                           msh,
                    const typename Mesh::cell&                            cl,
                    const hho_degree_info&                                hdi,
                    const dynamic_matrix<typename Mesh::coordinate_type>& grad_vector)
{
    typedef typename Mesh::coordinate_type scalar_type;

    const int  dimension     = Mesh::dimension;
    const auto gbs           = matrix_basis_size(hdi.grad_degree(), dimension, dimension);
    const auto num_cell_dofs = vector_basis_size(hdi.cell_degree(), dimension, dimension);
    const auto num_face_dofs = vector_basis_size(hdi.face_degree(), dimension - 1, dimension);

    const auto fcs       = faces(msh, cl);
    const auto num_faces = fcs.size();

    const auto total_dofs = num_cell_dofs + num_faces * num_face_dofs;

    dynamic_matrix<scalar_type> grad = dynamic_matrix<scalar_type>::Zero(gbs, total_dofs);

    const auto vec_gbs         = vector_basis_size(hdi.grad_degree(), dimension, dimension);
    const auto scal_cell_dofs  = scalar_basis_size(hdi.cell_degree(), dimension);
    const auto scal_face_dofs  = scalar_basis_size(hdi.face_degree(), dimension - 1);
    const auto scal_total_dofs = scal_cell_dofs + num_faces * scal_face_dofs;

    assert(grad_vector.rows() == vec_gbs);
    assert(grad_vector.cols() == scal_total_dofs);

    int row, col;
#ifdef FILL_COLMAJOR
    for (int j = 0; j < scal_total_dofs; j++)
    {
        col = j * dimension;
        for (int i = 0; i < vec_gbs; i++)
        {
            row = i * dimension;
            for (int k = 0; k < dimension; k++)
            {
                grad(row + k, col + k) = grad_vector(i, j);
            }
        }
    }
#else
    for (int i = 0; i < vec_gbs; i++)
    {
        row = i * dimension;
        for (int j = 0; j < scal_total_dofs; j++)
        {
            col = j * dimension;
            for (int k = 0; k < dimension; k++)
            {
                grad(row + k, col + k) = grad_vector(i, j);
            }
        }
    }
#endif

    return grad;
}
} // end priv

template<typename Mesh>
std::pair<Matrix<typename Mesh::coordinate_type, Dynamic, Dynamic>,
          Matrix<typename Mesh::coordinate_type, Dynamic, Dynamic>>
make_vector_hho_laplacian(const Mesh& msh, const typename Mesh::cell_type& cl, const hho_degree_info& hdi)
{
    const auto hho_scalar_laplacian = make_scalar_hho_laplacian(msh, cl, hdi);

    return make_vector_hho_laplacian(msh, cl, hdi, hho_scalar_laplacian);
}

template<typename Mesh>
std::pair<Matrix<typename Mesh::coordinate_type, Dynamic, Dynamic>,
          Matrix<typename Mesh::coordinate_type, Dynamic, Dynamic>>
make_vector_hho_laplacian(const Mesh&                     msh,
                          const typename Mesh::cell_type& cl,
                          const hho_degree_info&          hdi,
                          const std::pair < Matrix<typename Mesh::coordinate_type, Dynamic, Dynamic>,
                          Matrix<typename Mesh::coordinate_type, Dynamic, Dynamic> >& hho_scalar_laplacian)
{
    const auto oper = priv::compute_grad_vector(msh, cl, hdi, hho_scalar_laplacian.first);
    const auto data = priv::compute_lhs_vector(msh, cl, hdi, hho_scalar_laplacian.second);

    return std::make_pair(oper, data);
}

template<typename Mesh>
Matrix<typename Mesh::coordinate_type, Dynamic, Dynamic>
make_vector_hdg_stabilization(const Mesh& msh, const typename Mesh::cell_type& cl, const hho_degree_info& di)
{
    const auto hdg_scalar_stab = make_scalar_hdg_stabilization(msh, cl, di);

    return priv::compute_lhs_vector(msh, cl, di, hdg_scalar_stab);
}

template<typename Mesh>
Matrix<typename Mesh::coordinate_type, Dynamic, Dynamic>
make_vector_dg_stabilization(const Mesh& msh, const typename Mesh::cell_type& cl, const hho_degree_info& di)
{
    const auto dg_scalar_stab = make_scalar_dg_stabilization(msh, cl, di);

    return priv::compute_lhs_vector(msh, cl, di, dg_scalar_stab);
}

// doesn't work for symmetric gradient
template<typename Mesh>
Matrix<typename Mesh::coordinate_type, Dynamic, Dynamic>
make_vector_hho_stabilization_optim(const Mesh& msh, const typename Mesh::cell_type& cl,
                              const Matrix<typename Mesh::coordinate_type, Dynamic, Dynamic>& reconstruction_scalar,
                              const hho_degree_info& hdi)
{
    const auto hho_scalar_stab = make_scalar_hho_stabilization(msh, cl, reconstruction_scalar, hdi);

    return priv::compute_lhs_vector(msh, cl, hdi, hho_scalar_stab);
}

template<typename Mesh>
std::pair<Matrix<typename Mesh::coordinate_type, Dynamic, Dynamic>,
          Matrix<typename Mesh::coordinate_type, Dynamic, Dynamic>>
make_marix_hho_gradrec(const Mesh& msh, const typename Mesh::cell_type& cl, const hho_degree_info& hdi)

{
    const auto hho_gradrec_vector = make_vector_hho_gradrec(msh, cl, hdi);
    const auto lhs                = priv::compute_lhs_vector(msh, cl, hdi, hho_gradrec_vector.second);
    const auto oper               = priv::compute_grad_matrix(msh, cl, hdi, hho_gradrec_vector.first);

    return std::make_pair(oper, lhs);
}


} // end revolution<|MERGE_RESOLUTION|>--- conflicted
+++ resolved
@@ -1,4 +1,4 @@
-    /*
+ /*
  *       /\         DISK++, a template library for DIscontinuous SKeletal
  *      /__\        methods.
  *     /_\/_\
@@ -864,7 +864,10 @@
     return data;
 }
 
-<<<<<<< HEAD
+
+#define REMOVE_CODE_NICOLAS_PR
+/******* STUFF REMOVED BY NICOLAS BEGIN *******/
+#ifndef REMOVE_CODE_NICOLAS_PR
 template<typename T, int M, int N>
 T estimate_conditioning(const Matrix<T,M,N>& m)
 {
@@ -1068,10 +1071,8 @@
 
     return std::make_pair(AC, bC);
 }
-
-=======
-// we compute the stabilisation 1/h_F(uF-uT, vF-vT)_F
->>>>>>> e63a0205
+#endif // REMOVE_CODE_NICOLAS_PR
+
 template<typename Mesh>
 Matrix<typename Mesh::coordinate_type, Dynamic, Dynamic>
 make_scalar_dg_stabilization(const Mesh& msh, const typename Mesh::cell_type& cl, const hho_degree_info& di)
@@ -1342,10 +1343,6 @@
     return std::make_tuple(std::make_pair(AC, bC), AL, bL);
 }
 
-<<<<<<< HEAD
-namespace priv
-{
-=======
 // static decondensation for primal scalar problem
 template<typename Mesh, typename T>
 Eigen::Matrix<T, Eigen::Dynamic, 1>
@@ -1384,7 +1381,7 @@
 
     return ret;
 }
-}
+} // namespace priv
 
 // static condensation for primal scalar problem like diffusion
 template<typename Mesh, typename T>
@@ -1400,7 +1397,6 @@
 
     return priv::static_condensation_impl(msh, cl, lhs, rhs, num_cell_dofs, num_face_dofs);
 }
->>>>>>> e63a0205
 
 template<typename Mesh, typename T>
 auto
@@ -1717,7 +1713,7 @@
         }
     } // assemble()
 
-<<<<<<< HEAD
+#ifndef REMOVE_CODE_NICOLAS_PR
     template<typename Function>
     vector_type
     take_local_data(const Mesh& msh, const typename Mesh::cell_type& cl,
@@ -1785,7 +1781,7 @@
 {
     using T = typename Mesh::coordinate_type;
 
-    typedef disk::mechanics::BoundaryConditionsScalar<Mesh> boundary_type;
+    typedef disk::BoundaryConditions<Mesh> boundary_type;
 
     std::vector<size_t>                 compress_table;
     std::vector<size_t>                 expand_table;
@@ -1876,8 +1872,8 @@
     }
 #endif
 
-=======
->>>>>>> e63a0205
+#endif
+
     void
     assemble(const Mesh&                     msh,
              const typename Mesh::cell_type& cl,
@@ -2063,10 +2059,8 @@
             }
         }
     }
-<<<<<<< HEAD
-
-
-
+
+#ifndef REMOVE_CODE_NICOLAS_PR
     vector_type
     take_local_data(const Mesh& msh, const typename Mesh::cell_type& cl,
     const vector_type& solution)
@@ -2138,7 +2132,7 @@
     using vector_type = Matrix<T, Dynamic, 1>;
     using matrix_type = Matrix<T, Dynamic, Dynamic>;
 
-    typedef disk::mechanics::BoundaryConditionsScalar<Mesh>    boundary_type;
+    typedef disk::BoundaryConditions<Mesh>    boundary_type;
 
     std::vector<size_t>                 compress_table;
     std::vector<size_t>                 expand_table;
@@ -2385,7 +2379,7 @@
 
 template<typename Mesh>
 auto make_diffusion_assembler_alg(const Mesh& msh, hho_degree_info hdi,
-                            const  disk::mechanics::BoundaryConditionsScalar<Mesh>& bnd)
+                            const  disk::BoundaryConditions<Mesh>& bnd)
 {
     return diffusion_assembler_alg<Mesh>(msh, hdi, bnd);
 }
@@ -2493,8 +2487,8 @@
         };
 
         auto fbs = vector_basis_size(di.face_degree(), Mesh::dimension-1, Mesh::dimension);
-=======
->>>>>>> e63a0205
+
+#endif // REMOVE_CODE_NICOLAS_PR
 
     template<typename Function>
     vector_type
